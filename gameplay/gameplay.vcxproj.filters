--- conflicted
+++ resolved
@@ -1,1978 +1,1966 @@
-﻿<?xml version="1.0" encoding="utf-8"?>
-<Project ToolsVersion="4.0" xmlns="http://schemas.microsoft.com/developer/msbuild/2003">
-  <ItemGroup>
-    <Filter Include="src">
-      <UniqueIdentifier>{c4d4da1c-81e2-4944-901c-200e1c4d80e5}</UniqueIdentifier>
-    </Filter>
-    <Filter Include="res">
-      <UniqueIdentifier>{4a30ac71-e135-47d3-9f56-baac7cffe64c}</UniqueIdentifier>
-    </Filter>
-    <Filter Include="res\shaders">
-      <UniqueIdentifier>{be0b36f1-49ed-4a06-9f1f-57c654a554fe}</UniqueIdentifier>
-    </Filter>
-    <Filter Include="src\lua">
-      <UniqueIdentifier>{21cf31c6-9c10-44cb-a864-d46a0e7bfe5e}</UniqueIdentifier>
-    </Filter>
-    <Filter Include="src\social">
-      <UniqueIdentifier>{7bd5ee6c-c0cc-4ae3-b7a9-443fb391b944}</UniqueIdentifier>
-    </Filter>
-  </ItemGroup>
-  <ItemGroup>
-    <ClCompile Include="src\Plane.cpp">
-      <Filter>src</Filter>
-    </ClCompile>
-    <ClCompile Include="src\PlatformBlackBerry.cpp">
-      <Filter>src</Filter>
-    </ClCompile>
-    <ClCompile Include="src\PlatformWindows.cpp">
-      <Filter>src</Filter>
-    </ClCompile>
-    <ClCompile Include="src\Quaternion.cpp">
-      <Filter>src</Filter>
-    </ClCompile>
-    <ClCompile Include="src\Ray.cpp">
-      <Filter>src</Filter>
-    </ClCompile>
-    <ClCompile Include="src\Rectangle.cpp">
-      <Filter>src</Filter>
-    </ClCompile>
-    <ClCompile Include="src\Ref.cpp">
-      <Filter>src</Filter>
-    </ClCompile>
-    <ClCompile Include="src\Scene.cpp">
-      <Filter>src</Filter>
-    </ClCompile>
-    <ClCompile Include="src\SpriteBatch.cpp">
-      <Filter>src</Filter>
-    </ClCompile>
-    <ClCompile Include="src\Texture.cpp">
-      <Filter>src</Filter>
-    </ClCompile>
-    <ClCompile Include="src\Transform.cpp">
-      <Filter>src</Filter>
-    </ClCompile>
-    <ClCompile Include="src\Vector2.cpp">
-      <Filter>src</Filter>
-    </ClCompile>
-    <ClCompile Include="src\Vector3.cpp">
-      <Filter>src</Filter>
-    </ClCompile>
-    <ClCompile Include="src\Vector4.cpp">
-      <Filter>src</Filter>
-    </ClCompile>
-    <ClCompile Include="src\VertexAttributeBinding.cpp">
-      <Filter>src</Filter>
-    </ClCompile>
-    <ClCompile Include="src\VertexFormat.cpp">
-      <Filter>src</Filter>
-    </ClCompile>
-    <ClCompile Include="src\ParticleEmitter.cpp">
-      <Filter>src</Filter>
-    </ClCompile>
-    <ClCompile Include="src\Properties.cpp">
-      <Filter>src</Filter>
-    </ClCompile>
-    <ClCompile Include="src\Technique.cpp">
-      <Filter>src</Filter>
-    </ClCompile>
-    <ClCompile Include="src\Pass.cpp">
-      <Filter>src</Filter>
-    </ClCompile>
-    <ClCompile Include="src\RenderState.cpp">
-      <Filter>src</Filter>
-    </ClCompile>
-    <ClCompile Include="src\PhysicsController.cpp">
-      <Filter>src</Filter>
-    </ClCompile>
-    <ClCompile Include="src\PhysicsRigidBody.cpp">
-      <Filter>src</Filter>
-    </ClCompile>
-    <ClCompile Include="src\PhysicsConstraint.cpp">
-      <Filter>src</Filter>
-    </ClCompile>
-    <ClCompile Include="src\PhysicsHingeConstraint.cpp">
-      <Filter>src</Filter>
-    </ClCompile>
-    <ClCompile Include="src\PhysicsFixedConstraint.cpp">
-      <Filter>src</Filter>
-    </ClCompile>
-    <ClCompile Include="src\PhysicsGenericConstraint.cpp">
-      <Filter>src</Filter>
-    </ClCompile>
-    <ClCompile Include="src\PhysicsSocketConstraint.cpp">
-      <Filter>src</Filter>
-    </ClCompile>
-    <ClCompile Include="src\PhysicsSpringConstraint.cpp">
-      <Filter>src</Filter>
-    </ClCompile>
-    <ClCompile Include="src\SceneLoader.cpp">
-      <Filter>src</Filter>
-    </ClCompile>
-    <ClCompile Include="src\RenderTarget.cpp">
-      <Filter>src</Filter>
-    </ClCompile>
-    <ClCompile Include="src\PlatformAndroid.cpp">
-      <Filter>src</Filter>
-    </ClCompile>
-    <ClCompile Include="src\AbsoluteLayout.cpp">
-      <Filter>src</Filter>
-    </ClCompile>
-    <ClCompile Include="src\RadioButton.cpp">
-      <Filter>src</Filter>
-    </ClCompile>
-    <ClCompile Include="src\Slider.cpp">
-      <Filter>src</Filter>
-    </ClCompile>
-    <ClCompile Include="src\VerticalLayout.cpp">
-      <Filter>src</Filter>
-    </ClCompile>
-    <ClCompile Include="src\Theme.cpp">
-      <Filter>src</Filter>
-    </ClCompile>
-    <ClCompile Include="src\TextBox.cpp">
-      <Filter>src</Filter>
-    </ClCompile>
-    <ClCompile Include="src\PhysicsCharacter.cpp">
-      <Filter>src</Filter>
-    </ClCompile>
-    <ClCompile Include="src\PhysicsCollisionObject.cpp">
-      <Filter>src</Filter>
-    </ClCompile>
-    <ClCompile Include="src\PhysicsGhostObject.cpp">
-      <Filter>src</Filter>
-    </ClCompile>
-    <ClCompile Include="src\PhysicsCollisionShape.cpp">
-      <Filter>src</Filter>
-    </ClCompile>
-    <ClCompile Include="src\ThemeStyle.cpp">
-      <Filter>src</Filter>
-    </ClCompile>
-    <ClCompile Include="src\ScriptController.cpp">
-      <Filter>src</Filter>
-    </ClCompile>
-    <ClCompile Include="src\lua\lua_AbsoluteLayout.cpp">
-      <Filter>src\lua</Filter>
-    </ClCompile>
-    <ClCompile Include="src\lua\lua_all_bindings.cpp">
-      <Filter>src\lua</Filter>
-    </ClCompile>
-    <ClCompile Include="src\lua\lua_Animation.cpp">
-      <Filter>src\lua</Filter>
-    </ClCompile>
-    <ClCompile Include="src\lua\lua_AnimationClip.cpp">
-      <Filter>src\lua</Filter>
-    </ClCompile>
-    <ClCompile Include="src\lua\lua_AnimationClipListener.cpp">
-      <Filter>src\lua</Filter>
-    </ClCompile>
-    <ClCompile Include="src\lua\lua_AnimationController.cpp">
-      <Filter>src\lua</Filter>
-    </ClCompile>
-    <ClCompile Include="src\lua\lua_AnimationTarget.cpp">
-      <Filter>src\lua</Filter>
-    </ClCompile>
-    <ClCompile Include="src\lua\lua_AnimationValue.cpp">
-      <Filter>src\lua</Filter>
-    </ClCompile>
-    <ClCompile Include="src\lua\lua_AudioBuffer.cpp">
-      <Filter>src\lua</Filter>
-    </ClCompile>
-    <ClCompile Include="src\lua\lua_AudioController.cpp">
-      <Filter>src\lua</Filter>
-    </ClCompile>
-    <ClCompile Include="src\lua\lua_AudioListener.cpp">
-      <Filter>src\lua</Filter>
-    </ClCompile>
-    <ClCompile Include="src\lua\lua_AudioSource.cpp">
-      <Filter>src\lua</Filter>
-    </ClCompile>
-    <ClCompile Include="src\lua\lua_BoundingBox.cpp">
-      <Filter>src\lua</Filter>
-    </ClCompile>
-    <ClCompile Include="src\lua\lua_BoundingSphere.cpp">
-      <Filter>src\lua</Filter>
-    </ClCompile>
-    <ClCompile Include="src\lua\lua_Bundle.cpp">
-      <Filter>src\lua</Filter>
-    </ClCompile>
-    <ClCompile Include="src\lua\lua_Button.cpp">
-      <Filter>src\lua</Filter>
-    </ClCompile>
-    <ClCompile Include="src\lua\lua_Camera.cpp">
-      <Filter>src\lua</Filter>
-    </ClCompile>
-    <ClCompile Include="src\lua\lua_CheckBox.cpp">
-      <Filter>src\lua</Filter>
-    </ClCompile>
-    <ClCompile Include="src\lua\lua_Container.cpp">
-      <Filter>src\lua</Filter>
-    </ClCompile>
-    <ClCompile Include="src\lua\lua_Control.cpp">
-      <Filter>src\lua</Filter>
-    </ClCompile>
-    <ClCompile Include="src\lua\lua_ControlListener.cpp">
-      <Filter>src\lua</Filter>
-    </ClCompile>
-    <ClCompile Include="src\lua\lua_Curve.cpp">
-      <Filter>src\lua</Filter>
-    </ClCompile>
-    <ClCompile Include="src\lua\lua_DepthStencilTarget.cpp">
-      <Filter>src\lua</Filter>
-    </ClCompile>
-    <ClCompile Include="src\lua\lua_Effect.cpp">
-      <Filter>src\lua</Filter>
-    </ClCompile>
-    <ClCompile Include="src\lua\lua_FileSystem.cpp">
-      <Filter>src\lua</Filter>
-    </ClCompile>
-    <ClCompile Include="src\lua\lua_FlowLayout.cpp">
-      <Filter>src\lua</Filter>
-    </ClCompile>
-    <ClCompile Include="src\lua\lua_Font.cpp">
-      <Filter>src\lua</Filter>
-    </ClCompile>
-    <ClCompile Include="src\lua\lua_FontText.cpp">
-      <Filter>src\lua</Filter>
-    </ClCompile>
-    <ClCompile Include="src\lua\lua_Form.cpp">
-      <Filter>src\lua</Filter>
-    </ClCompile>
-    <ClCompile Include="src\lua\lua_FrameBuffer.cpp">
-      <Filter>src\lua</Filter>
-    </ClCompile>
-    <ClCompile Include="src\lua\lua_Frustum.cpp">
-      <Filter>src\lua</Filter>
-    </ClCompile>
-    <ClCompile Include="src\lua\lua_Game.cpp">
-      <Filter>src\lua</Filter>
-    </ClCompile>
-    <ClCompile Include="src\lua\lua_Global.cpp">
-      <Filter>src\lua</Filter>
-    </ClCompile>
-    <ClCompile Include="src\lua\lua_Image.cpp">
-      <Filter>src\lua</Filter>
-    </ClCompile>
-    <ClCompile Include="src\lua\lua_Joint.cpp">
-      <Filter>src\lua</Filter>
-    </ClCompile>
-    <ClCompile Include="src\lua\lua_Joystick.cpp">
-      <Filter>src\lua</Filter>
-    </ClCompile>
-    <ClCompile Include="src\lua\lua_Keyboard.cpp">
-      <Filter>src\lua</Filter>
-    </ClCompile>
-    <ClCompile Include="src\lua\lua_Label.cpp">
-      <Filter>src\lua</Filter>
-    </ClCompile>
-    <ClCompile Include="src\lua\lua_Layout.cpp">
-      <Filter>src\lua</Filter>
-    </ClCompile>
-    <ClCompile Include="src\lua\lua_Light.cpp">
-      <Filter>src\lua</Filter>
-    </ClCompile>
-    <ClCompile Include="src\lua\lua_Material.cpp">
-      <Filter>src\lua</Filter>
-    </ClCompile>
-    <ClCompile Include="src\lua\lua_MaterialParameter.cpp">
-      <Filter>src\lua</Filter>
-    </ClCompile>
-    <ClCompile Include="src\lua\lua_MathUtil.cpp">
-      <Filter>src\lua</Filter>
-    </ClCompile>
-    <ClCompile Include="src\lua\lua_Matrix.cpp">
-      <Filter>src\lua</Filter>
-    </ClCompile>
-    <ClCompile Include="src\lua\lua_Mesh.cpp">
-      <Filter>src\lua</Filter>
-    </ClCompile>
-    <ClCompile Include="src\lua\lua_MeshBatch.cpp">
-      <Filter>src\lua</Filter>
-    </ClCompile>
-    <ClCompile Include="src\lua\lua_MeshPart.cpp">
-      <Filter>src\lua</Filter>
-    </ClCompile>
-    <ClCompile Include="src\lua\lua_MeshSkin.cpp">
-      <Filter>src\lua</Filter>
-    </ClCompile>
-    <ClCompile Include="src\lua\lua_Model.cpp">
-      <Filter>src\lua</Filter>
-    </ClCompile>
-    <ClCompile Include="src\lua\lua_Mouse.cpp">
-      <Filter>src\lua</Filter>
-    </ClCompile>
-    <ClCompile Include="src\lua\lua_Node.cpp">
-      <Filter>src\lua</Filter>
-    </ClCompile>
-    <ClCompile Include="src\lua\lua_NodeCloneContext.cpp">
-      <Filter>src\lua</Filter>
-    </ClCompile>
-    <ClCompile Include="src\lua\lua_ParticleEmitter.cpp">
-      <Filter>src\lua</Filter>
-    </ClCompile>
-    <ClCompile Include="src\lua\lua_Pass.cpp">
-      <Filter>src\lua</Filter>
-    </ClCompile>
-    <ClCompile Include="src\lua\lua_PhysicsCharacter.cpp">
-      <Filter>src\lua</Filter>
-    </ClCompile>
-    <ClCompile Include="src\lua\lua_PhysicsCollisionObject.cpp">
-      <Filter>src\lua</Filter>
-    </ClCompile>
-    <ClCompile Include="src\lua\lua_PhysicsCollisionObjectCollisionListener.cpp">
-      <Filter>src\lua</Filter>
-    </ClCompile>
-    <ClCompile Include="src\lua\lua_PhysicsCollisionObjectCollisionPair.cpp">
-      <Filter>src\lua</Filter>
-    </ClCompile>
-    <ClCompile Include="src\lua\lua_PhysicsCollisionShape.cpp">
-      <Filter>src\lua</Filter>
-    </ClCompile>
-    <ClCompile Include="src\lua\lua_PhysicsCollisionShapeDefinition.cpp">
-      <Filter>src\lua</Filter>
-    </ClCompile>
-    <ClCompile Include="src\lua\lua_PhysicsConstraint.cpp">
-      <Filter>src\lua</Filter>
-    </ClCompile>
-    <ClCompile Include="src\lua\lua_PhysicsController.cpp">
-      <Filter>src\lua</Filter>
-    </ClCompile>
-    <ClCompile Include="src\lua\lua_PhysicsControllerHitResult.cpp">
-      <Filter>src\lua</Filter>
-    </ClCompile>
-    <ClCompile Include="src\lua\lua_PhysicsControllerListener.cpp">
-      <Filter>src\lua</Filter>
-    </ClCompile>
-    <ClCompile Include="src\lua\lua_PhysicsFixedConstraint.cpp">
-      <Filter>src\lua</Filter>
-    </ClCompile>
-    <ClCompile Include="src\lua\lua_PhysicsGenericConstraint.cpp">
-      <Filter>src\lua</Filter>
-    </ClCompile>
-    <ClCompile Include="src\lua\lua_PhysicsGhostObject.cpp">
-      <Filter>src\lua</Filter>
-    </ClCompile>
-    <ClCompile Include="src\lua\lua_PhysicsHingeConstraint.cpp">
-      <Filter>src\lua</Filter>
-    </ClCompile>
-    <ClCompile Include="src\lua\lua_PhysicsRigidBody.cpp">
-      <Filter>src\lua</Filter>
-    </ClCompile>
-    <ClCompile Include="src\lua\lua_PhysicsRigidBodyParameters.cpp">
-      <Filter>src\lua</Filter>
-    </ClCompile>
-    <ClCompile Include="src\lua\lua_PhysicsSocketConstraint.cpp">
-      <Filter>src\lua</Filter>
-    </ClCompile>
-    <ClCompile Include="src\lua\lua_PhysicsSpringConstraint.cpp">
-      <Filter>src\lua</Filter>
-    </ClCompile>
-    <ClCompile Include="src\lua\lua_Plane.cpp">
-      <Filter>src\lua</Filter>
-    </ClCompile>
-    <ClCompile Include="src\lua\lua_Platform.cpp">
-      <Filter>src\lua</Filter>
-    </ClCompile>
-    <ClCompile Include="src\lua\lua_Properties.cpp">
-      <Filter>src\lua</Filter>
-    </ClCompile>
-    <ClCompile Include="src\lua\lua_Quaternion.cpp">
-      <Filter>src\lua</Filter>
-    </ClCompile>
-    <ClCompile Include="src\lua\lua_RadioButton.cpp">
-      <Filter>src\lua</Filter>
-    </ClCompile>
-    <ClCompile Include="src\lua\lua_Ray.cpp">
-      <Filter>src\lua</Filter>
-    </ClCompile>
-    <ClCompile Include="src\lua\lua_Rectangle.cpp">
-      <Filter>src\lua</Filter>
-    </ClCompile>
-    <ClCompile Include="src\lua\lua_Ref.cpp">
-      <Filter>src\lua</Filter>
-    </ClCompile>
-    <ClCompile Include="src\lua\lua_RenderState.cpp">
-      <Filter>src\lua</Filter>
-    </ClCompile>
-    <ClCompile Include="src\lua\lua_RenderStateStateBlock.cpp">
-      <Filter>src\lua</Filter>
-    </ClCompile>
-    <ClCompile Include="src\lua\lua_RenderTarget.cpp">
-      <Filter>src\lua</Filter>
-    </ClCompile>
-    <ClCompile Include="src\lua\lua_Scene.cpp">
-      <Filter>src\lua</Filter>
-    </ClCompile>
-    <ClCompile Include="src\lua\lua_ScreenDisplayer.cpp">
-      <Filter>src\lua</Filter>
-    </ClCompile>
-    <ClCompile Include="src\lua\lua_ScriptController.cpp">
-      <Filter>src\lua</Filter>
-    </ClCompile>
-    <ClCompile Include="src\lua\lua_Slider.cpp">
-      <Filter>src\lua</Filter>
-    </ClCompile>
-    <ClCompile Include="src\lua\lua_SpriteBatch.cpp">
-      <Filter>src\lua</Filter>
-    </ClCompile>
-    <ClCompile Include="src\lua\lua_Technique.cpp">
-      <Filter>src\lua</Filter>
-    </ClCompile>
-    <ClCompile Include="src\lua\lua_TextBox.cpp">
-      <Filter>src\lua</Filter>
-    </ClCompile>
-    <ClCompile Include="src\lua\lua_Texture.cpp">
-      <Filter>src\lua</Filter>
-    </ClCompile>
-    <ClCompile Include="src\lua\lua_TextureSampler.cpp">
-      <Filter>src\lua</Filter>
-    </ClCompile>
-    <ClCompile Include="src\lua\lua_Theme.cpp">
-      <Filter>src\lua</Filter>
-    </ClCompile>
-    <ClCompile Include="src\lua\lua_ThemeSideRegions.cpp">
-      <Filter>src\lua</Filter>
-    </ClCompile>
-    <ClCompile Include="src\lua\lua_ThemeStyle.cpp">
-      <Filter>src\lua</Filter>
-    </ClCompile>
-    <ClCompile Include="src\lua\lua_ThemeThemeImage.cpp">
-      <Filter>src\lua</Filter>
-    </ClCompile>
-    <ClCompile Include="src\lua\lua_ThemeUVs.cpp">
-      <Filter>src\lua</Filter>
-    </ClCompile>
-    <ClCompile Include="src\lua\lua_Touch.cpp">
-      <Filter>src\lua</Filter>
-    </ClCompile>
-    <ClCompile Include="src\lua\lua_Transform.cpp">
-      <Filter>src\lua</Filter>
-    </ClCompile>
-    <ClCompile Include="src\lua\lua_TransformListener.cpp">
-      <Filter>src\lua</Filter>
-    </ClCompile>
-    <ClCompile Include="src\lua\lua_Uniform.cpp">
-      <Filter>src\lua</Filter>
-    </ClCompile>
-    <ClCompile Include="src\lua\lua_Vector2.cpp">
-      <Filter>src\lua</Filter>
-    </ClCompile>
-    <ClCompile Include="src\lua\lua_Vector3.cpp">
-      <Filter>src\lua</Filter>
-    </ClCompile>
-    <ClCompile Include="src\lua\lua_Vector4.cpp">
-      <Filter>src\lua</Filter>
-    </ClCompile>
-    <ClCompile Include="src\lua\lua_VertexAttributeBinding.cpp">
-      <Filter>src\lua</Filter>
-    </ClCompile>
-    <ClCompile Include="src\lua\lua_VertexFormat.cpp">
-      <Filter>src\lua</Filter>
-    </ClCompile>
-    <ClCompile Include="src\lua\lua_VertexFormatElement.cpp">
-      <Filter>src\lua</Filter>
-    </ClCompile>
-    <ClCompile Include="src\lua\lua_VerticalLayout.cpp">
-      <Filter>src\lua</Filter>
-    </ClCompile>
-    <ClCompile Include="src\lua\lua_PhysicsControllerHitFilter.cpp">
-      <Filter>src\lua</Filter>
-    </ClCompile>
-    <ClCompile Include="src\lua\lua_Gamepad.cpp">
-      <Filter>src\lua</Filter>
-    </ClCompile>
-    <ClCompile Include="src\ScreenDisplayer.cpp">
-      <Filter>src</Filter>
-    </ClCompile>
-    <ClCompile Include="src\lua\lua_AnimationClipListenerEventType.cpp">
-      <Filter>src\lua</Filter>
-    </ClCompile>
-    <ClCompile Include="src\lua\lua_AudioSourceState.cpp">
-      <Filter>src\lua</Filter>
-    </ClCompile>
-    <ClCompile Include="src\lua\lua_CameraType.cpp">
-      <Filter>src\lua</Filter>
-    </ClCompile>
-    <ClCompile Include="src\lua\lua_ContainerScroll.cpp">
-      <Filter>src\lua</Filter>
-    </ClCompile>
-    <ClCompile Include="src\lua\lua_ControlAlignment.cpp">
-      <Filter>src\lua</Filter>
-    </ClCompile>
-    <ClCompile Include="src\lua\lua_ControlListenerEventType.cpp">
-      <Filter>src\lua</Filter>
-    </ClCompile>
-    <ClCompile Include="src\lua\lua_ControlState.cpp">
-      <Filter>src\lua</Filter>
-    </ClCompile>
-    <ClCompile Include="src\lua\lua_CurveInterpolationType.cpp">
-      <Filter>src\lua</Filter>
-    </ClCompile>
-    <ClCompile Include="src\lua\lua_DepthStencilTargetFormat.cpp">
-      <Filter>src\lua</Filter>
-    </ClCompile>
-    <ClCompile Include="src\lua\lua_FontJustify.cpp">
-      <Filter>src\lua</Filter>
-    </ClCompile>
-    <ClCompile Include="src\lua\lua_FontStyle.cpp">
-      <Filter>src\lua</Filter>
-    </ClCompile>
-    <ClCompile Include="src\lua\lua_GameClearFlags.cpp">
-      <Filter>src\lua</Filter>
-    </ClCompile>
-    <ClCompile Include="src\lua\lua_GamepadGamepadEvent.cpp">
-      <Filter>src\lua</Filter>
-    </ClCompile>
-    <ClCompile Include="src\lua\lua_GameState.cpp">
-      <Filter>src\lua</Filter>
-    </ClCompile>
-    <ClCompile Include="src\lua\lua_ImageFormat.cpp">
-      <Filter>src\lua</Filter>
-    </ClCompile>
-    <ClCompile Include="src\lua\lua_KeyboardKey.cpp">
-      <Filter>src\lua</Filter>
-    </ClCompile>
-    <ClCompile Include="src\lua\lua_KeyboardKeyEvent.cpp">
-      <Filter>src\lua</Filter>
-    </ClCompile>
-    <ClCompile Include="src\lua\lua_LayoutType.cpp">
-      <Filter>src\lua</Filter>
-    </ClCompile>
-    <ClCompile Include="src\lua\lua_LightType.cpp">
-      <Filter>src\lua</Filter>
-    </ClCompile>
-    <ClCompile Include="src\lua\lua_MeshIndexFormat.cpp">
-      <Filter>src\lua</Filter>
-    </ClCompile>
-    <ClCompile Include="src\lua\lua_MeshPrimitiveType.cpp">
-      <Filter>src\lua</Filter>
-    </ClCompile>
-    <ClCompile Include="src\lua\lua_MouseMouseEvent.cpp">
-      <Filter>src\lua</Filter>
-    </ClCompile>
-    <ClCompile Include="src\lua\lua_NodeType.cpp">
-      <Filter>src\lua</Filter>
-    </ClCompile>
-    <ClCompile Include="src\lua\lua_ParticleEmitterTextureBlending.cpp">
-      <Filter>src\lua</Filter>
-    </ClCompile>
-    <ClCompile Include="src\lua\lua_PhysicsCollisionObjectCollisionListenerEventType.cpp">
-      <Filter>src\lua</Filter>
-    </ClCompile>
-    <ClCompile Include="src\lua\lua_PhysicsCollisionObjectType.cpp">
-      <Filter>src\lua</Filter>
-    </ClCompile>
-    <ClCompile Include="src\lua\lua_PhysicsCollisionShapeType.cpp">
-      <Filter>src\lua</Filter>
-    </ClCompile>
-    <ClCompile Include="src\lua\lua_PhysicsControllerListenerEventType.cpp">
-      <Filter>src\lua</Filter>
-    </ClCompile>
-    <ClCompile Include="src\lua\lua_PropertiesType.cpp">
-      <Filter>src\lua</Filter>
-    </ClCompile>
-    <ClCompile Include="src\lua\lua_RenderStateAutoBinding.cpp">
-      <Filter>src\lua</Filter>
-    </ClCompile>
-    <ClCompile Include="src\lua\lua_RenderStateBlend.cpp">
-      <Filter>src\lua</Filter>
-    </ClCompile>
-    <ClCompile Include="src\lua\lua_SceneDebugFlags.cpp">
-      <Filter>src\lua</Filter>
-    </ClCompile>
-    <ClCompile Include="src\lua\lua_TextureFilter.cpp">
-      <Filter>src\lua</Filter>
-    </ClCompile>
-    <ClCompile Include="src\lua\lua_TextureFormat.cpp">
-      <Filter>src\lua</Filter>
-    </ClCompile>
-    <ClCompile Include="src\lua\lua_TextureWrap.cpp">
-      <Filter>src\lua</Filter>
-    </ClCompile>
-    <ClCompile Include="src\lua\lua_TouchTouchEvent.cpp">
-      <Filter>src\lua</Filter>
-    </ClCompile>
-    <ClCompile Include="src\lua\lua_VertexFormatUsage.cpp">
-      <Filter>src\lua</Filter>
-    </ClCompile>
-    <ClCompile Include="src\AIAgent.cpp">
-      <Filter>src</Filter>
-    </ClCompile>
-    <ClCompile Include="src\AIController.cpp">
-      <Filter>src</Filter>
-    </ClCompile>
-    <ClCompile Include="src\AIMessage.cpp">
-      <Filter>src</Filter>
-    </ClCompile>
-    <ClCompile Include="src\lua\lua_AIAgent.cpp">
-      <Filter>src\lua</Filter>
-    </ClCompile>
-    <ClCompile Include="src\lua\lua_AIAgentListener.cpp">
-      <Filter>src\lua</Filter>
-    </ClCompile>
-    <ClCompile Include="src\lua\lua_AIController.cpp">
-      <Filter>src\lua</Filter>
-    </ClCompile>
-    <ClCompile Include="src\lua\lua_AIMessage.cpp">
-      <Filter>src\lua</Filter>
-    </ClCompile>
-    <ClCompile Include="src\lua\lua_AIMessageParameterType.cpp">
-      <Filter>src\lua</Filter>
-    </ClCompile>
-    <ClCompile Include="src\lua\lua_AIState.cpp">
-      <Filter>src\lua</Filter>
-    </ClCompile>
-    <ClCompile Include="src\lua\lua_AIStateListener.cpp">
-      <Filter>src\lua</Filter>
-    </ClCompile>
-    <ClCompile Include="src\lua\lua_AIStateMachine.cpp">
-      <Filter>src\lua</Filter>
-    </ClCompile>
-    <ClCompile Include="src\ScriptTarget.cpp">
-      <Filter>src</Filter>
-    </ClCompile>
-    <ClCompile Include="src\lua\lua_ScriptTarget.cpp">
-      <Filter>src\lua</Filter>
-    </ClCompile>
-    <ClCompile Include="src\PlatformLinux.cpp">
-      <Filter>src</Filter>
-    </ClCompile>
-    <ClCompile Include="src\lua\lua_Gesture.cpp">
-      <Filter>src\lua</Filter>
-    </ClCompile>
-    <ClCompile Include="src\lua\lua_GestureGestureEvent.cpp">
-      <Filter>src\lua</Filter>
-    </ClCompile>
-    <ClCompile Include="src\PhysicsVehicle.cpp">
-      <Filter>src</Filter>
-    </ClCompile>
-    <ClCompile Include="src\PhysicsVehicleWheel.cpp">
-      <Filter>src</Filter>
-    </ClCompile>
-    <ClCompile Include="src\lua\lua_PhysicsVehicle.cpp">
-      <Filter>src\lua</Filter>
-    </ClCompile>
-    <ClCompile Include="src\lua\lua_PhysicsVehicleWheel.cpp">
-      <Filter>src\lua</Filter>
-    </ClCompile>
-    <ClCompile Include="src\lua\lua_LoggerLevel.cpp">
-      <Filter>src\lua</Filter>
-    </ClCompile>
-    <ClCompile Include="src\lua\lua_Logger.cpp">
-      <Filter>src\lua</Filter>
-    </ClCompile>
-    <ClCompile Include="src\lua\lua_GamepadButtonMapping.cpp">
-      <Filter>src\lua</Filter>
-    </ClCompile>
-    <ClCompile Include="src\Terrain.cpp">
-      <Filter>src</Filter>
-    </ClCompile>
-    <ClCompile Include="src\TerrainPatch.cpp">
-      <Filter>src</Filter>
-    </ClCompile>
-    <ClCompile Include="src\lua\lua_TerrainFlags.cpp">
-      <Filter>src\lua</Filter>
-    </ClCompile>
-    <ClCompile Include="src\lua\lua_Terrain.cpp">
-      <Filter>src\lua</Filter>
-    </ClCompile>
-    <ClCompile Include="src\lua\lua_RenderStateDepthFunction.cpp">
-      <Filter>src\lua</Filter>
-    </ClCompile>
-    <ClCompile Include="src\lua\lua_HeightField.cpp">
-      <Filter>src\lua</Filter>
-    </ClCompile>
-    <ClCompile Include="src\Platform.cpp">
-      <Filter>src</Filter>
-    </ClCompile>
-    <ClCompile Include="src\lua\lua_ImageControl.cpp">
-      <Filter>src\lua</Filter>
-    </ClCompile>
-    <ClCompile Include="src\lua\lua_TerrainListener.cpp">
-      <Filter>src\lua</Filter>
-    </ClCompile>
-    <ClCompile Include="src\lua\lua_RenderStateCullFaceSide.cpp">
-      <Filter>src\lua</Filter>
-    </ClCompile>
-    <ClCompile Include="src\lua\lua_TextBoxInputMode.cpp">
-      <Filter>src\lua</Filter>
-    </ClCompile>
-    <ClCompile Include="src\lua\lua_RenderStateStencilFunction.cpp">
-      <Filter>src\lua</Filter>
-    </ClCompile>
-    <ClCompile Include="src\lua\lua_RenderStateStencilOperation.cpp">
-      <Filter>src\lua</Filter>
-    </ClCompile>
-    <ClCompile Include="src\SocialController.cpp">
-      <Filter>src</Filter>
-    </ClCompile>
-    <ClCompile Include="src\social\ScoreloopSocialSession.cpp">
-      <Filter>src\social</Filter>
-    </ClCompile>
-    <ClCompile Include="src\social\GoogleGamesSocialSession.cpp">
-      <Filter>src\social</Filter>
-    </ClCompile>
-    <ClCompile Include="src\SocialAchievement.cpp">
-      <Filter>src</Filter>
-    </ClCompile>
-    <ClCompile Include="src\SocialPlayer.cpp">
-      <Filter>src</Filter>
-    </ClCompile>
-    <ClCompile Include="src\SocialScore.cpp">
-      <Filter>src</Filter>
-    </ClCompile>
-    <ClCompile Include="src\SocialChallenge.cpp">
-      <Filter>src</Filter>
-    </ClCompile>
-    <ClCompile Include="src\SocialSessionListener.cpp">
-      <Filter>src</Filter>
-    </ClCompile>
-<<<<<<< HEAD
-    <ClCompile Include="src\AIState.cpp">
-=======
-    <ClCompile Include="src\lua\lua_ControlAutoSize.cpp">
-      <Filter>src\lua</Filter>
-    </ClCompile>
-    <ClCompile Include="src\lua\lua_FontFormat.cpp">
-      <Filter>src\lua</Filter>
-    </ClCompile>
-    <ClCompile Include="src\lua\lua_RenderStateFrontFace.cpp">
-      <Filter>src\lua</Filter>
-    </ClCompile>
-  </ItemGroup>
-  <ItemGroup>
-    <ClInclude Include="src\Animation.h">
->>>>>>> 2b0b0241
-      <Filter>src</Filter>
-    </ClCompile>
-    <ClCompile Include="src\AIStateMachine.cpp">
-      <Filter>src</Filter>
-    </ClCompile>
-    <ClCompile Include="src\Animation.cpp">
-      <Filter>src</Filter>
-    </ClCompile>
-    <ClCompile Include="src\AnimationClip.cpp">
-      <Filter>src</Filter>
-    </ClCompile>
-    <ClCompile Include="src\AnimationController.cpp">
-      <Filter>src</Filter>
-    </ClCompile>
-    <ClCompile Include="src\AnimationTarget.cpp">
-      <Filter>src</Filter>
-    </ClCompile>
-    <ClCompile Include="src\AnimationValue.cpp">
-      <Filter>src</Filter>
-    </ClCompile>
-    <ClCompile Include="src\AudioBuffer.cpp">
-      <Filter>src</Filter>
-    </ClCompile>
-    <ClCompile Include="src\AudioController.cpp">
-      <Filter>src</Filter>
-    </ClCompile>
-    <ClCompile Include="src\AudioListener.cpp">
-      <Filter>src</Filter>
-    </ClCompile>
-    <ClCompile Include="src\AudioSource.cpp">
-      <Filter>src</Filter>
-    </ClCompile>
-    <ClCompile Include="src\BoundingBox.cpp">
-      <Filter>src</Filter>
-    </ClCompile>
-    <ClCompile Include="src\BoundingSphere.cpp">
-      <Filter>src</Filter>
-    </ClCompile>
-    <ClCompile Include="src\Bundle.cpp">
-      <Filter>src</Filter>
-    </ClCompile>
-    <ClCompile Include="src\Button.cpp">
-      <Filter>src</Filter>
-    </ClCompile>
-    <ClCompile Include="src\Camera.cpp">
-      <Filter>src</Filter>
-    </ClCompile>
-    <ClCompile Include="src\CheckBox.cpp">
-      <Filter>src</Filter>
-    </ClCompile>
-    <ClCompile Include="src\Container.cpp">
-      <Filter>src</Filter>
-    </ClCompile>
-    <ClCompile Include="src\Control.cpp">
-      <Filter>src</Filter>
-    </ClCompile>
-    <ClCompile Include="src\Curve.cpp">
-      <Filter>src</Filter>
-    </ClCompile>
-    <ClCompile Include="src\DebugNew.cpp">
-      <Filter>src</Filter>
-    </ClCompile>
-    <ClCompile Include="src\DepthStencilTarget.cpp">
-      <Filter>src</Filter>
-    </ClCompile>
-    <ClCompile Include="src\Effect.cpp">
-      <Filter>src</Filter>
-    </ClCompile>
-    <ClCompile Include="src\FileSystem.cpp">
-      <Filter>src</Filter>
-    </ClCompile>
-    <ClCompile Include="src\FlowLayout.cpp">
-      <Filter>src</Filter>
-    </ClCompile>
-    <ClCompile Include="src\Font.cpp">
-      <Filter>src</Filter>
-    </ClCompile>
-    <ClCompile Include="src\Form.cpp">
-      <Filter>src</Filter>
-    </ClCompile>
-    <ClCompile Include="src\FrameBuffer.cpp">
-      <Filter>src</Filter>
-    </ClCompile>
-    <ClCompile Include="src\Frustum.cpp">
-      <Filter>src</Filter>
-    </ClCompile>
-    <ClCompile Include="src\Game.cpp">
-      <Filter>src</Filter>
-    </ClCompile>
-    <ClCompile Include="src\Gamepad.cpp">
-      <Filter>src</Filter>
-    </ClCompile>
-    <ClCompile Include="src\gameplay-main-android.cpp">
-      <Filter>src</Filter>
-    </ClCompile>
-    <ClCompile Include="src\gameplay-main-blackberry.cpp">
-      <Filter>src</Filter>
-    </ClCompile>
-    <ClCompile Include="src\gameplay-main-linux.cpp">
-      <Filter>src</Filter>
-    </ClCompile>
-    <ClCompile Include="src\gameplay-main-windows.cpp">
-      <Filter>src</Filter>
-    </ClCompile>
-    <ClCompile Include="src\HeightField.cpp">
-      <Filter>src</Filter>
-    </ClCompile>
-    <ClCompile Include="src\Image.cpp">
-      <Filter>src</Filter>
-    </ClCompile>
-    <ClCompile Include="src\ImageControl.cpp">
-      <Filter>src</Filter>
-    </ClCompile>
-    <ClCompile Include="src\Joint.cpp">
-      <Filter>src</Filter>
-    </ClCompile>
-    <ClCompile Include="src\Joystick.cpp">
-      <Filter>src</Filter>
-    </ClCompile>
-    <ClCompile Include="src\Label.cpp">
-      <Filter>src</Filter>
-    </ClCompile>
-    <ClCompile Include="src\Layout.cpp">
-      <Filter>src</Filter>
-    </ClCompile>
-    <ClCompile Include="src\Light.cpp">
-      <Filter>src</Filter>
-    </ClCompile>
-    <ClCompile Include="src\Logger.cpp">
-      <Filter>src</Filter>
-    </ClCompile>
-    <ClCompile Include="src\Material.cpp">
-      <Filter>src</Filter>
-    </ClCompile>
-    <ClCompile Include="src\MaterialParameter.cpp">
-      <Filter>src</Filter>
-    </ClCompile>
-    <ClCompile Include="src\MathUtil.cpp">
-      <Filter>src</Filter>
-    </ClCompile>
-    <ClCompile Include="src\Matrix.cpp">
-      <Filter>src</Filter>
-    </ClCompile>
-    <ClCompile Include="src\Mesh.cpp">
-      <Filter>src</Filter>
-    </ClCompile>
-    <ClCompile Include="src\MeshBatch.cpp">
-      <Filter>src</Filter>
-    </ClCompile>
-    <ClCompile Include="src\MeshPart.cpp">
-      <Filter>src</Filter>
-    </ClCompile>
-    <ClCompile Include="src\MeshSkin.cpp">
-      <Filter>src</Filter>
-    </ClCompile>
-    <ClCompile Include="src\Model.cpp">
-      <Filter>src</Filter>
-    </ClCompile>
-    <ClCompile Include="src\Node.cpp">
-      <Filter>src</Filter>
-    </ClCompile>
-    <ClCompile Include="src\SceneRendererForward.cpp">
-      <Filter>src</Filter>
-    </ClCompile>
-    <ClCompile Include="src\SceneRenderer.cpp">
-      <Filter>src</Filter>
-    </ClCompile>
-    <ClCompile Include="src\VisibleSetDefault.cpp">
-      <Filter>src</Filter>
-    </ClCompile>
-  </ItemGroup>
-  <ItemGroup>
-    <ClInclude Include="src\Node.h">
-      <Filter>src</Filter>
-    </ClInclude>
-    <ClInclude Include="src\Plane.h">
-      <Filter>src</Filter>
-    </ClInclude>
-    <ClInclude Include="src\Platform.h">
-      <Filter>src</Filter>
-    </ClInclude>
-    <ClInclude Include="src\Quaternion.h">
-      <Filter>src</Filter>
-    </ClInclude>
-    <ClInclude Include="src\Ray.h">
-      <Filter>src</Filter>
-    </ClInclude>
-    <ClInclude Include="src\Rectangle.h">
-      <Filter>src</Filter>
-    </ClInclude>
-    <ClInclude Include="src\Ref.h">
-      <Filter>src</Filter>
-    </ClInclude>
-    <ClInclude Include="src\Scene.h">
-      <Filter>src</Filter>
-    </ClInclude>
-    <ClInclude Include="src\SpriteBatch.h">
-      <Filter>src</Filter>
-    </ClInclude>
-    <ClInclude Include="src\Texture.h">
-      <Filter>src</Filter>
-    </ClInclude>
-    <ClInclude Include="src\Transform.h">
-      <Filter>src</Filter>
-    </ClInclude>
-    <ClInclude Include="src\Vector2.h">
-      <Filter>src</Filter>
-    </ClInclude>
-    <ClInclude Include="src\Vector3.h">
-      <Filter>src</Filter>
-    </ClInclude>
-    <ClInclude Include="src\Vector4.h">
-      <Filter>src</Filter>
-    </ClInclude>
-    <ClInclude Include="src\VertexAttributeBinding.h">
-      <Filter>src</Filter>
-    </ClInclude>
-    <ClInclude Include="src\VertexFormat.h">
-      <Filter>src</Filter>
-    </ClInclude>
-    <ClInclude Include="src\ParticleEmitter.h">
-      <Filter>src</Filter>
-    </ClInclude>
-    <ClInclude Include="src\Properties.h">
-      <Filter>src</Filter>
-    </ClInclude>
-    <ClInclude Include="src\Technique.h">
-      <Filter>src</Filter>
-    </ClInclude>
-    <ClInclude Include="src\Pass.h">
-      <Filter>src</Filter>
-    </ClInclude>
-    <ClInclude Include="src\RenderState.h">
-      <Filter>src</Filter>
-    </ClInclude>
-    <ClInclude Include="src\PhysicsController.h">
-      <Filter>src</Filter>
-    </ClInclude>
-    <ClInclude Include="src\PhysicsRigidBody.h">
-      <Filter>src</Filter>
-    </ClInclude>
-    <ClInclude Include="src\PhysicsConstraint.h">
-      <Filter>src</Filter>
-    </ClInclude>
-    <ClInclude Include="src\PhysicsSpringConstraint.h">
-      <Filter>src</Filter>
-    </ClInclude>
-    <ClInclude Include="src\PhysicsFixedConstraint.h">
-      <Filter>src</Filter>
-    </ClInclude>
-    <ClInclude Include="src\PhysicsGenericConstraint.h">
-      <Filter>src</Filter>
-    </ClInclude>
-    <ClInclude Include="src\PhysicsHingeConstraint.h">
-      <Filter>src</Filter>
-    </ClInclude>
-    <ClInclude Include="src\PhysicsSocketConstraint.h">
-      <Filter>src</Filter>
-    </ClInclude>
-    <ClInclude Include="src\SceneLoader.h">
-      <Filter>src</Filter>
-    </ClInclude>
-    <ClInclude Include="src\RenderTarget.h">
-      <Filter>src</Filter>
-    </ClInclude>
-    <ClInclude Include="src\Touch.h">
-      <Filter>src</Filter>
-    </ClInclude>
-    <ClInclude Include="src\AbsoluteLayout.h">
-      <Filter>src</Filter>
-    </ClInclude>
-    <ClInclude Include="src\RadioButton.h">
-      <Filter>src</Filter>
-    </ClInclude>
-    <ClInclude Include="src\Slider.h">
-      <Filter>src</Filter>
-    </ClInclude>
-    <ClInclude Include="src\VerticalLayout.h">
-      <Filter>src</Filter>
-    </ClInclude>
-    <ClInclude Include="src\Theme.h">
-      <Filter>src</Filter>
-    </ClInclude>
-    <ClInclude Include="src\TextBox.h">
-      <Filter>src</Filter>
-    </ClInclude>
-    <ClInclude Include="src\PhysicsCharacter.h">
-      <Filter>src</Filter>
-    </ClInclude>
-    <ClInclude Include="src\PhysicsCollisionObject.h">
-      <Filter>src</Filter>
-    </ClInclude>
-    <ClInclude Include="src\TimeListener.h">
-      <Filter>src</Filter>
-    </ClInclude>
-    <ClInclude Include="src\PhysicsGhostObject.h">
-      <Filter>src</Filter>
-    </ClInclude>
-    <ClInclude Include="src\PhysicsCollisionShape.h">
-      <Filter>src</Filter>
-    </ClInclude>
-    <ClInclude Include="src\ScreenDisplayer.h">
-      <Filter>src</Filter>
-    </ClInclude>
-    <ClInclude Include="src\ThemeStyle.h">
-      <Filter>src</Filter>
-    </ClInclude>
-    <ClInclude Include="src\ScriptController.h">
-      <Filter>src</Filter>
-    </ClInclude>
-    <ClInclude Include="src\lua\lua_AbsoluteLayout.h">
-      <Filter>src\lua</Filter>
-    </ClInclude>
-    <ClInclude Include="src\lua\lua_all_bindings.h">
-      <Filter>src\lua</Filter>
-    </ClInclude>
-    <ClInclude Include="src\lua\lua_Animation.h">
-      <Filter>src\lua</Filter>
-    </ClInclude>
-    <ClInclude Include="src\lua\lua_AnimationClip.h">
-      <Filter>src\lua</Filter>
-    </ClInclude>
-    <ClInclude Include="src\lua\lua_AnimationClipListener.h">
-      <Filter>src\lua</Filter>
-    </ClInclude>
-    <ClInclude Include="src\lua\lua_AnimationController.h">
-      <Filter>src\lua</Filter>
-    </ClInclude>
-    <ClInclude Include="src\lua\lua_AnimationTarget.h">
-      <Filter>src\lua</Filter>
-    </ClInclude>
-    <ClInclude Include="src\lua\lua_AnimationValue.h">
-      <Filter>src\lua</Filter>
-    </ClInclude>
-    <ClInclude Include="src\lua\lua_AudioBuffer.h">
-      <Filter>src\lua</Filter>
-    </ClInclude>
-    <ClInclude Include="src\lua\lua_AudioController.h">
-      <Filter>src\lua</Filter>
-    </ClInclude>
-    <ClInclude Include="src\lua\lua_AudioListener.h">
-      <Filter>src\lua</Filter>
-    </ClInclude>
-    <ClInclude Include="src\lua\lua_AudioSource.h">
-      <Filter>src\lua</Filter>
-    </ClInclude>
-    <ClInclude Include="src\lua\lua_BoundingBox.h">
-      <Filter>src\lua</Filter>
-    </ClInclude>
-    <ClInclude Include="src\lua\lua_BoundingSphere.h">
-      <Filter>src\lua</Filter>
-    </ClInclude>
-    <ClInclude Include="src\lua\lua_Bundle.h">
-      <Filter>src\lua</Filter>
-    </ClInclude>
-    <ClInclude Include="src\lua\lua_Button.h">
-      <Filter>src\lua</Filter>
-    </ClInclude>
-    <ClInclude Include="src\lua\lua_Camera.h">
-      <Filter>src\lua</Filter>
-    </ClInclude>
-    <ClInclude Include="src\lua\lua_CheckBox.h">
-      <Filter>src\lua</Filter>
-    </ClInclude>
-    <ClInclude Include="src\lua\lua_Container.h">
-      <Filter>src\lua</Filter>
-    </ClInclude>
-    <ClInclude Include="src\lua\lua_Control.h">
-      <Filter>src\lua</Filter>
-    </ClInclude>
-    <ClInclude Include="src\lua\lua_ControlListener.h">
-      <Filter>src\lua</Filter>
-    </ClInclude>
-    <ClInclude Include="src\lua\lua_Curve.h">
-      <Filter>src\lua</Filter>
-    </ClInclude>
-    <ClInclude Include="src\lua\lua_DepthStencilTarget.h">
-      <Filter>src\lua</Filter>
-    </ClInclude>
-    <ClInclude Include="src\lua\lua_Effect.h">
-      <Filter>src\lua</Filter>
-    </ClInclude>
-    <ClInclude Include="src\lua\lua_FileSystem.h">
-      <Filter>src\lua</Filter>
-    </ClInclude>
-    <ClInclude Include="src\lua\lua_FlowLayout.h">
-      <Filter>src\lua</Filter>
-    </ClInclude>
-    <ClInclude Include="src\lua\lua_Font.h">
-      <Filter>src\lua</Filter>
-    </ClInclude>
-    <ClInclude Include="src\lua\lua_FontText.h">
-      <Filter>src\lua</Filter>
-    </ClInclude>
-    <ClInclude Include="src\lua\lua_Form.h">
-      <Filter>src\lua</Filter>
-    </ClInclude>
-    <ClInclude Include="src\lua\lua_FrameBuffer.h">
-      <Filter>src\lua</Filter>
-    </ClInclude>
-    <ClInclude Include="src\lua\lua_Frustum.h">
-      <Filter>src\lua</Filter>
-    </ClInclude>
-    <ClInclude Include="src\lua\lua_Game.h">
-      <Filter>src\lua</Filter>
-    </ClInclude>
-    <ClInclude Include="src\lua\lua_Global.h">
-      <Filter>src\lua</Filter>
-    </ClInclude>
-    <ClInclude Include="src\lua\lua_Image.h">
-      <Filter>src\lua</Filter>
-    </ClInclude>
-    <ClInclude Include="src\lua\lua_Joint.h">
-      <Filter>src\lua</Filter>
-    </ClInclude>
-    <ClInclude Include="src\lua\lua_Joystick.h">
-      <Filter>src\lua</Filter>
-    </ClInclude>
-    <ClInclude Include="src\lua\lua_Keyboard.h">
-      <Filter>src\lua</Filter>
-    </ClInclude>
-    <ClInclude Include="src\lua\lua_Label.h">
-      <Filter>src\lua</Filter>
-    </ClInclude>
-    <ClInclude Include="src\lua\lua_Layout.h">
-      <Filter>src\lua</Filter>
-    </ClInclude>
-    <ClInclude Include="src\lua\lua_Light.h">
-      <Filter>src\lua</Filter>
-    </ClInclude>
-    <ClInclude Include="src\lua\lua_Material.h">
-      <Filter>src\lua</Filter>
-    </ClInclude>
-    <ClInclude Include="src\lua\lua_MaterialParameter.h">
-      <Filter>src\lua</Filter>
-    </ClInclude>
-    <ClInclude Include="src\lua\lua_MathUtil.h">
-      <Filter>src\lua</Filter>
-    </ClInclude>
-    <ClInclude Include="src\lua\lua_Matrix.h">
-      <Filter>src\lua</Filter>
-    </ClInclude>
-    <ClInclude Include="src\lua\lua_Mesh.h">
-      <Filter>src\lua</Filter>
-    </ClInclude>
-    <ClInclude Include="src\lua\lua_MeshBatch.h">
-      <Filter>src\lua</Filter>
-    </ClInclude>
-    <ClInclude Include="src\lua\lua_MeshPart.h">
-      <Filter>src\lua</Filter>
-    </ClInclude>
-    <ClInclude Include="src\lua\lua_MeshSkin.h">
-      <Filter>src\lua</Filter>
-    </ClInclude>
-    <ClInclude Include="src\lua\lua_Model.h">
-      <Filter>src\lua</Filter>
-    </ClInclude>
-    <ClInclude Include="src\lua\lua_Mouse.h">
-      <Filter>src\lua</Filter>
-    </ClInclude>
-    <ClInclude Include="src\lua\lua_Node.h">
-      <Filter>src\lua</Filter>
-    </ClInclude>
-    <ClInclude Include="src\lua\lua_NodeCloneContext.h">
-      <Filter>src\lua</Filter>
-    </ClInclude>
-    <ClInclude Include="src\lua\lua_ParticleEmitter.h">
-      <Filter>src\lua</Filter>
-    </ClInclude>
-    <ClInclude Include="src\lua\lua_Pass.h">
-      <Filter>src\lua</Filter>
-    </ClInclude>
-    <ClInclude Include="src\lua\lua_PhysicsCharacter.h">
-      <Filter>src\lua</Filter>
-    </ClInclude>
-    <ClInclude Include="src\lua\lua_PhysicsCollisionObject.h">
-      <Filter>src\lua</Filter>
-    </ClInclude>
-    <ClInclude Include="src\lua\lua_PhysicsCollisionObjectCollisionListener.h">
-      <Filter>src\lua</Filter>
-    </ClInclude>
-    <ClInclude Include="src\lua\lua_PhysicsCollisionObjectCollisionPair.h">
-      <Filter>src\lua</Filter>
-    </ClInclude>
-    <ClInclude Include="src\lua\lua_PhysicsCollisionShape.h">
-      <Filter>src\lua</Filter>
-    </ClInclude>
-    <ClInclude Include="src\lua\lua_PhysicsCollisionShapeDefinition.h">
-      <Filter>src\lua</Filter>
-    </ClInclude>
-    <ClInclude Include="src\lua\lua_PhysicsConstraint.h">
-      <Filter>src\lua</Filter>
-    </ClInclude>
-    <ClInclude Include="src\lua\lua_PhysicsController.h">
-      <Filter>src\lua</Filter>
-    </ClInclude>
-    <ClInclude Include="src\lua\lua_PhysicsControllerHitResult.h">
-      <Filter>src\lua</Filter>
-    </ClInclude>
-    <ClInclude Include="src\lua\lua_PhysicsControllerListener.h">
-      <Filter>src\lua</Filter>
-    </ClInclude>
-    <ClInclude Include="src\lua\lua_PhysicsFixedConstraint.h">
-      <Filter>src\lua</Filter>
-    </ClInclude>
-    <ClInclude Include="src\lua\lua_PhysicsGenericConstraint.h">
-      <Filter>src\lua</Filter>
-    </ClInclude>
-    <ClInclude Include="src\lua\lua_PhysicsGhostObject.h">
-      <Filter>src\lua</Filter>
-    </ClInclude>
-    <ClInclude Include="src\lua\lua_PhysicsHingeConstraint.h">
-      <Filter>src\lua</Filter>
-    </ClInclude>
-    <ClInclude Include="src\lua\lua_PhysicsRigidBody.h">
-      <Filter>src\lua</Filter>
-    </ClInclude>
-    <ClInclude Include="src\lua\lua_PhysicsRigidBodyParameters.h">
-      <Filter>src\lua</Filter>
-    </ClInclude>
-    <ClInclude Include="src\lua\lua_PhysicsSocketConstraint.h">
-      <Filter>src\lua</Filter>
-    </ClInclude>
-    <ClInclude Include="src\lua\lua_PhysicsSpringConstraint.h">
-      <Filter>src\lua</Filter>
-    </ClInclude>
-    <ClInclude Include="src\lua\lua_Plane.h">
-      <Filter>src\lua</Filter>
-    </ClInclude>
-    <ClInclude Include="src\lua\lua_Platform.h">
-      <Filter>src\lua</Filter>
-    </ClInclude>
-    <ClInclude Include="src\lua\lua_Properties.h">
-      <Filter>src\lua</Filter>
-    </ClInclude>
-    <ClInclude Include="src\lua\lua_Quaternion.h">
-      <Filter>src\lua</Filter>
-    </ClInclude>
-    <ClInclude Include="src\lua\lua_RadioButton.h">
-      <Filter>src\lua</Filter>
-    </ClInclude>
-    <ClInclude Include="src\lua\lua_Ray.h">
-      <Filter>src\lua</Filter>
-    </ClInclude>
-    <ClInclude Include="src\lua\lua_Rectangle.h">
-      <Filter>src\lua</Filter>
-    </ClInclude>
-    <ClInclude Include="src\lua\lua_Ref.h">
-      <Filter>src\lua</Filter>
-    </ClInclude>
-    <ClInclude Include="src\lua\lua_RenderState.h">
-      <Filter>src\lua</Filter>
-    </ClInclude>
-    <ClInclude Include="src\lua\lua_RenderStateStateBlock.h">
-      <Filter>src\lua</Filter>
-    </ClInclude>
-    <ClInclude Include="src\lua\lua_RenderTarget.h">
-      <Filter>src\lua</Filter>
-    </ClInclude>
-    <ClInclude Include="src\lua\lua_Scene.h">
-      <Filter>src\lua</Filter>
-    </ClInclude>
-    <ClInclude Include="src\lua\lua_ScreenDisplayer.h">
-      <Filter>src\lua</Filter>
-    </ClInclude>
-    <ClInclude Include="src\lua\lua_ScriptController.h">
-      <Filter>src\lua</Filter>
-    </ClInclude>
-    <ClInclude Include="src\lua\lua_Slider.h">
-      <Filter>src\lua</Filter>
-    </ClInclude>
-    <ClInclude Include="src\lua\lua_SpriteBatch.h">
-      <Filter>src\lua</Filter>
-    </ClInclude>
-    <ClInclude Include="src\lua\lua_Technique.h">
-      <Filter>src\lua</Filter>
-    </ClInclude>
-    <ClInclude Include="src\lua\lua_TextBox.h">
-      <Filter>src\lua</Filter>
-    </ClInclude>
-    <ClInclude Include="src\lua\lua_Texture.h">
-      <Filter>src\lua</Filter>
-    </ClInclude>
-    <ClInclude Include="src\lua\lua_TextureSampler.h">
-      <Filter>src\lua</Filter>
-    </ClInclude>
-    <ClInclude Include="src\lua\lua_Theme.h">
-      <Filter>src\lua</Filter>
-    </ClInclude>
-    <ClInclude Include="src\lua\lua_ThemeSideRegions.h">
-      <Filter>src\lua</Filter>
-    </ClInclude>
-    <ClInclude Include="src\lua\lua_ThemeStyle.h">
-      <Filter>src\lua</Filter>
-    </ClInclude>
-    <ClInclude Include="src\lua\lua_ThemeThemeImage.h">
-      <Filter>src\lua</Filter>
-    </ClInclude>
-    <ClInclude Include="src\lua\lua_ThemeUVs.h">
-      <Filter>src\lua</Filter>
-    </ClInclude>
-    <ClInclude Include="src\lua\lua_Touch.h">
-      <Filter>src\lua</Filter>
-    </ClInclude>
-    <ClInclude Include="src\lua\lua_Transform.h">
-      <Filter>src\lua</Filter>
-    </ClInclude>
-    <ClInclude Include="src\lua\lua_TransformListener.h">
-      <Filter>src\lua</Filter>
-    </ClInclude>
-    <ClInclude Include="src\lua\lua_Uniform.h">
-      <Filter>src\lua</Filter>
-    </ClInclude>
-    <ClInclude Include="src\lua\lua_Vector2.h">
-      <Filter>src\lua</Filter>
-    </ClInclude>
-    <ClInclude Include="src\lua\lua_Vector3.h">
-      <Filter>src\lua</Filter>
-    </ClInclude>
-    <ClInclude Include="src\lua\lua_Vector4.h">
-      <Filter>src\lua</Filter>
-    </ClInclude>
-    <ClInclude Include="src\lua\lua_VertexAttributeBinding.h">
-      <Filter>src\lua</Filter>
-    </ClInclude>
-    <ClInclude Include="src\lua\lua_VertexFormat.h">
-      <Filter>src\lua</Filter>
-    </ClInclude>
-    <ClInclude Include="src\lua\lua_VertexFormatElement.h">
-      <Filter>src\lua</Filter>
-    </ClInclude>
-    <ClInclude Include="src\lua\lua_VerticalLayout.h">
-      <Filter>src\lua</Filter>
-    </ClInclude>
-    <ClInclude Include="src\lua\lua_PhysicsControllerHitFilter.h">
-      <Filter>src\lua</Filter>
-    </ClInclude>
-    <ClInclude Include="src\lua\lua_Gamepad.h">
-      <Filter>src\lua</Filter>
-    </ClInclude>
-    <ClInclude Include="src\lua\lua_AnimationClipListenerEventType.h">
-      <Filter>src\lua</Filter>
-    </ClInclude>
-    <ClInclude Include="src\lua\lua_AudioSourceState.h">
-      <Filter>src\lua</Filter>
-    </ClInclude>
-    <ClInclude Include="src\lua\lua_CameraType.h">
-      <Filter>src\lua</Filter>
-    </ClInclude>
-    <ClInclude Include="src\lua\lua_ContainerScroll.h">
-      <Filter>src\lua</Filter>
-    </ClInclude>
-    <ClInclude Include="src\lua\lua_ControlAlignment.h">
-      <Filter>src\lua</Filter>
-    </ClInclude>
-    <ClInclude Include="src\lua\lua_ControlListenerEventType.h">
-      <Filter>src\lua</Filter>
-    </ClInclude>
-    <ClInclude Include="src\lua\lua_ControlState.h">
-      <Filter>src\lua</Filter>
-    </ClInclude>
-    <ClInclude Include="src\lua\lua_CurveInterpolationType.h">
-      <Filter>src\lua</Filter>
-    </ClInclude>
-    <ClInclude Include="src\lua\lua_DepthStencilTargetFormat.h">
-      <Filter>src\lua</Filter>
-    </ClInclude>
-    <ClInclude Include="src\lua\lua_FontJustify.h">
-      <Filter>src\lua</Filter>
-    </ClInclude>
-    <ClInclude Include="src\lua\lua_FontStyle.h">
-      <Filter>src\lua</Filter>
-    </ClInclude>
-    <ClInclude Include="src\lua\lua_GameClearFlags.h">
-      <Filter>src\lua</Filter>
-    </ClInclude>
-    <ClInclude Include="src\lua\lua_GamepadGamepadEvent.h">
-      <Filter>src\lua</Filter>
-    </ClInclude>
-    <ClInclude Include="src\lua\lua_GameState.h">
-      <Filter>src\lua</Filter>
-    </ClInclude>
-    <ClInclude Include="src\lua\lua_ImageFormat.h">
-      <Filter>src\lua</Filter>
-    </ClInclude>
-    <ClInclude Include="src\lua\lua_KeyboardKey.h">
-      <Filter>src\lua</Filter>
-    </ClInclude>
-    <ClInclude Include="src\lua\lua_KeyboardKeyEvent.h">
-      <Filter>src\lua</Filter>
-    </ClInclude>
-    <ClInclude Include="src\lua\lua_LayoutType.h">
-      <Filter>src\lua</Filter>
-    </ClInclude>
-    <ClInclude Include="src\lua\lua_LightType.h">
-      <Filter>src\lua</Filter>
-    </ClInclude>
-    <ClInclude Include="src\lua\lua_MeshIndexFormat.h">
-      <Filter>src\lua</Filter>
-    </ClInclude>
-    <ClInclude Include="src\lua\lua_MeshPrimitiveType.h">
-      <Filter>src\lua</Filter>
-    </ClInclude>
-    <ClInclude Include="src\lua\lua_MouseMouseEvent.h">
-      <Filter>src\lua</Filter>
-    </ClInclude>
-    <ClInclude Include="src\lua\lua_NodeType.h">
-      <Filter>src\lua</Filter>
-    </ClInclude>
-    <ClInclude Include="src\lua\lua_ParticleEmitterTextureBlending.h">
-      <Filter>src\lua</Filter>
-    </ClInclude>
-    <ClInclude Include="src\lua\lua_PhysicsCollisionObjectCollisionListenerEventType.h">
-      <Filter>src\lua</Filter>
-    </ClInclude>
-    <ClInclude Include="src\lua\lua_PhysicsCollisionObjectType.h">
-      <Filter>src\lua</Filter>
-    </ClInclude>
-    <ClInclude Include="src\lua\lua_PhysicsCollisionShapeType.h">
-      <Filter>src\lua</Filter>
-    </ClInclude>
-    <ClInclude Include="src\lua\lua_PhysicsControllerListenerEventType.h">
-      <Filter>src\lua</Filter>
-    </ClInclude>
-    <ClInclude Include="src\lua\lua_PropertiesType.h">
-      <Filter>src\lua</Filter>
-    </ClInclude>
-    <ClInclude Include="src\lua\lua_RenderStateAutoBinding.h">
-      <Filter>src\lua</Filter>
-    </ClInclude>
-    <ClInclude Include="src\lua\lua_RenderStateBlend.h">
-      <Filter>src\lua</Filter>
-    </ClInclude>
-    <ClInclude Include="src\lua\lua_SceneDebugFlags.h">
-      <Filter>src\lua</Filter>
-    </ClInclude>
-    <ClInclude Include="src\lua\lua_TextureFilter.h">
-      <Filter>src\lua</Filter>
-    </ClInclude>
-    <ClInclude Include="src\lua\lua_TextureFormat.h">
-      <Filter>src\lua</Filter>
-    </ClInclude>
-    <ClInclude Include="src\lua\lua_TextureWrap.h">
-      <Filter>src\lua</Filter>
-    </ClInclude>
-    <ClInclude Include="src\lua\lua_TouchTouchEvent.h">
-      <Filter>src\lua</Filter>
-    </ClInclude>
-    <ClInclude Include="src\lua\lua_VertexFormatUsage.h">
-      <Filter>src\lua</Filter>
-    </ClInclude>
-    <ClInclude Include="src\AIAgent.h">
-      <Filter>src</Filter>
-    </ClInclude>
-    <ClInclude Include="src\AIController.h">
-      <Filter>src</Filter>
-    </ClInclude>
-    <ClInclude Include="src\lua\lua_AIAgent.h">
-      <Filter>src\lua</Filter>
-    </ClInclude>
-    <ClInclude Include="src\lua\lua_AIAgentListener.h">
-      <Filter>src\lua</Filter>
-    </ClInclude>
-    <ClInclude Include="src\lua\lua_AIController.h">
-      <Filter>src\lua</Filter>
-    </ClInclude>
-    <ClInclude Include="src\lua\lua_AIMessage.h">
-      <Filter>src\lua</Filter>
-    </ClInclude>
-    <ClInclude Include="src\lua\lua_AIMessageParameterType.h">
-      <Filter>src\lua</Filter>
-    </ClInclude>
-    <ClInclude Include="src\lua\lua_AIState.h">
-      <Filter>src\lua</Filter>
-    </ClInclude>
-    <ClInclude Include="src\lua\lua_AIStateListener.h">
-      <Filter>src\lua</Filter>
-    </ClInclude>
-    <ClInclude Include="src\lua\lua_AIStateMachine.h">
-      <Filter>src\lua</Filter>
-    </ClInclude>
-    <ClInclude Include="src\ScriptTarget.h">
-      <Filter>src</Filter>
-    </ClInclude>
-    <ClInclude Include="src\lua\lua_ScriptTarget.h">
-      <Filter>src\lua</Filter>
-    </ClInclude>
-    <ClInclude Include="src\lua\lua_Gesture.h">
-      <Filter>src\lua</Filter>
-    </ClInclude>
-    <ClInclude Include="src\lua\lua_GestureGestureEvent.h">
-      <Filter>src\lua</Filter>
-    </ClInclude>
-    <ClInclude Include="src\PhysicsVehicleWheel.h">
-      <Filter>src</Filter>
-    </ClInclude>
-    <ClInclude Include="src\PhysicsVehicle.h">
-      <Filter>src</Filter>
-    </ClInclude>
-    <ClInclude Include="src\lua\lua_PhysicsVehicle.h">
-      <Filter>src\lua</Filter>
-    </ClInclude>
-    <ClInclude Include="src\lua\lua_PhysicsVehicleWheel.h">
-      <Filter>src\lua</Filter>
-    </ClInclude>
-    <ClInclude Include="src\lua\lua_Logger.h">
-      <Filter>src\lua</Filter>
-    </ClInclude>
-    <ClInclude Include="src\lua\lua_LoggerLevel.h">
-      <Filter>src\lua</Filter>
-    </ClInclude>
-    <ClInclude Include="src\Stream.h">
-      <Filter>src</Filter>
-    </ClInclude>
-    <ClInclude Include="src\lua\lua_GamepadButtonMapping.h">
-      <Filter>src\lua</Filter>
-    </ClInclude>
-    <ClInclude Include="src\Terrain.h">
-      <Filter>src</Filter>
-    </ClInclude>
-    <ClInclude Include="src\TerrainPatch.h">
-      <Filter>src</Filter>
-    </ClInclude>
-    <ClInclude Include="src\lua\lua_TerrainFlags.h">
-      <Filter>src\lua</Filter>
-    </ClInclude>
-    <ClInclude Include="src\lua\lua_Terrain.h">
-      <Filter>src\lua</Filter>
-    </ClInclude>
-    <ClInclude Include="src\lua\lua_RenderStateDepthFunction.h">
-      <Filter>src\lua</Filter>
-    </ClInclude>
-    <ClInclude Include="src\lua\lua_HeightField.h">
-      <Filter>src\lua</Filter>
-    </ClInclude>
-    <ClInclude Include="src\lua\lua_ImageControl.h">
-      <Filter>src\lua</Filter>
-    </ClInclude>
-    <ClInclude Include="src\lua\lua_TerrainListener.h">
-      <Filter>src\lua</Filter>
-    </ClInclude>
-    <ClInclude Include="src\lua\lua_RenderStateCullFaceSide.h">
-      <Filter>src\lua</Filter>
-    </ClInclude>
-    <ClInclude Include="src\lua\lua_TextBoxInputMode.h">
-      <Filter>src\lua</Filter>
-    </ClInclude>
-    <ClInclude Include="src\lua\lua_RenderStateStencilFunction.h">
-      <Filter>src\lua</Filter>
-    </ClInclude>
-    <ClInclude Include="src\lua\lua_RenderStateStencilOperation.h">
-      <Filter>src\lua</Filter>
-    </ClInclude>
-    <ClInclude Include="src\SocialController.h">
-      <Filter>src</Filter>
-    </ClInclude>
-    <ClInclude Include="src\SocialSession.h">
-      <Filter>src</Filter>
-    </ClInclude>
-    <ClInclude Include="src\SocialAchievement.h">
-      <Filter>src</Filter>
-    </ClInclude>
-    <ClInclude Include="src\SocialPlayer.h">
-      <Filter>src</Filter>
-    </ClInclude>
-    <ClInclude Include="src\SocialSessionListener.h">
-      <Filter>src</Filter>
-    </ClInclude>
-    <ClInclude Include="src\SocialScore.h">
-      <Filter>src</Filter>
-    </ClInclude>
-    <ClInclude Include="src\social\ScoreloopSocialSession.h">
-      <Filter>src\social</Filter>
-    </ClInclude>
-    <ClInclude Include="src\social\GoogleGamesSocialSession.h">
-      <Filter>src\social</Filter>
-    </ClInclude>
-    <ClInclude Include="src\SocialChallenge.h">
-      <Filter>src</Filter>
-    </ClInclude>
-<<<<<<< HEAD
-    <ClInclude Include="src\SceneRenderer.h">
-=======
-    <ClInclude Include="src\lua\lua_ControlAutoSize.h">
-      <Filter>src\lua</Filter>
-    </ClInclude>
-    <ClInclude Include="src\lua\lua_FontFormat.h">
-      <Filter>src\lua</Filter>
-    </ClInclude>
-    <ClInclude Include="src\lua\lua_RenderStateFrontFace.h">
-      <Filter>src\lua</Filter>
-    </ClInclude>
-  </ItemGroup>
-  <ItemGroup>
-    <None Include="src\Game.inl">
->>>>>>> 2b0b0241
-      <Filter>src</Filter>
-    </ClInclude>
-    <ClInclude Include="src\AIMessage.h">
-      <Filter>src</Filter>
-    </ClInclude>
-    <ClInclude Include="src\AIState.h">
-      <Filter>src</Filter>
-    </ClInclude>
-    <ClInclude Include="src\AIStateMachine.h">
-      <Filter>src</Filter>
-    </ClInclude>
-    <ClInclude Include="src\Animation.h">
-      <Filter>src</Filter>
-    </ClInclude>
-    <ClInclude Include="src\AnimationClip.h">
-      <Filter>src</Filter>
-    </ClInclude>
-    <ClInclude Include="src\AnimationController.h">
-      <Filter>src</Filter>
-    </ClInclude>
-    <ClInclude Include="src\AnimationTarget.h">
-      <Filter>src</Filter>
-    </ClInclude>
-    <ClInclude Include="src\AnimationValue.h">
-      <Filter>src</Filter>
-    </ClInclude>
-    <ClInclude Include="src\AudioBuffer.h">
-      <Filter>src</Filter>
-    </ClInclude>
-    <ClInclude Include="src\AudioController.h">
-      <Filter>src</Filter>
-    </ClInclude>
-    <ClInclude Include="src\AudioListener.h">
-      <Filter>src</Filter>
-    </ClInclude>
-    <ClInclude Include="src\AudioSource.h">
-      <Filter>src</Filter>
-    </ClInclude>
-    <ClInclude Include="src\Base.h">
-      <Filter>src</Filter>
-    </ClInclude>
-    <ClInclude Include="src\BoundingBox.h">
-      <Filter>src</Filter>
-    </ClInclude>
-    <ClInclude Include="src\BoundingSphere.h">
-      <Filter>src</Filter>
-    </ClInclude>
-    <ClInclude Include="src\Bundle.h">
-      <Filter>src</Filter>
-    </ClInclude>
-    <ClInclude Include="src\Button.h">
-      <Filter>src</Filter>
-    </ClInclude>
-    <ClInclude Include="src\Camera.h">
-      <Filter>src</Filter>
-    </ClInclude>
-    <ClInclude Include="src\CheckBox.h">
-      <Filter>src</Filter>
-    </ClInclude>
-    <ClInclude Include="src\Container.h">
-      <Filter>src</Filter>
-    </ClInclude>
-    <ClInclude Include="src\Control.h">
-      <Filter>src</Filter>
-    </ClInclude>
-    <ClInclude Include="src\Curve.h">
-      <Filter>src</Filter>
-    </ClInclude>
-    <ClInclude Include="src\DebugNew.h">
-      <Filter>src</Filter>
-    </ClInclude>
-    <ClInclude Include="src\DepthStencilTarget.h">
-      <Filter>src</Filter>
-    </ClInclude>
-    <ClInclude Include="src\Effect.h">
-      <Filter>src</Filter>
-    </ClInclude>
-    <ClInclude Include="src\FileSystem.h">
-      <Filter>src</Filter>
-    </ClInclude>
-    <ClInclude Include="src\FlowLayout.h">
-      <Filter>src</Filter>
-    </ClInclude>
-    <ClInclude Include="src\Font.h">
-      <Filter>src</Filter>
-    </ClInclude>
-    <ClInclude Include="src\Form.h">
-      <Filter>src</Filter>
-    </ClInclude>
-    <ClInclude Include="src\FrameBuffer.h">
-      <Filter>src</Filter>
-    </ClInclude>
-    <ClInclude Include="src\Frustum.h">
-      <Filter>src</Filter>
-    </ClInclude>
-    <ClInclude Include="src\Game.h">
-      <Filter>src</Filter>
-    </ClInclude>
-    <ClInclude Include="src\Gamepad.h">
-      <Filter>src</Filter>
-    </ClInclude>
-    <ClInclude Include="src\gameplay.h">
-      <Filter>src</Filter>
-    </ClInclude>
-    <ClInclude Include="src\Gesture.h">
-      <Filter>src</Filter>
-    </ClInclude>
-    <ClInclude Include="src\HeightField.h">
-      <Filter>src</Filter>
-    </ClInclude>
-    <ClInclude Include="src\Image.h">
-      <Filter>src</Filter>
-    </ClInclude>
-    <ClInclude Include="src\ImageControl.h">
-      <Filter>src</Filter>
-    </ClInclude>
-    <ClInclude Include="src\Joint.h">
-      <Filter>src</Filter>
-    </ClInclude>
-    <ClInclude Include="src\Joystick.h">
-      <Filter>src</Filter>
-    </ClInclude>
-    <ClInclude Include="src\Keyboard.h">
-      <Filter>src</Filter>
-    </ClInclude>
-    <ClInclude Include="src\Label.h">
-      <Filter>src</Filter>
-    </ClInclude>
-    <ClInclude Include="src\Layout.h">
-      <Filter>src</Filter>
-    </ClInclude>
-    <ClInclude Include="src\Light.h">
-      <Filter>src</Filter>
-    </ClInclude>
-    <ClInclude Include="src\Logger.h">
-      <Filter>src</Filter>
-    </ClInclude>
-    <ClInclude Include="src\Material.h">
-      <Filter>src</Filter>
-    </ClInclude>
-    <ClInclude Include="src\MaterialParameter.h">
-      <Filter>src</Filter>
-    </ClInclude>
-    <ClInclude Include="src\MathUtil.h">
-      <Filter>src</Filter>
-    </ClInclude>
-    <ClInclude Include="src\Matrix.h">
-      <Filter>src</Filter>
-    </ClInclude>
-    <ClInclude Include="src\Mesh.h">
-      <Filter>src</Filter>
-    </ClInclude>
-    <ClInclude Include="src\MeshBatch.h">
-      <Filter>src</Filter>
-    </ClInclude>
-    <ClInclude Include="src\MeshPart.h">
-      <Filter>src</Filter>
-    </ClInclude>
-    <ClInclude Include="src\MeshSkin.h">
-      <Filter>src</Filter>
-    </ClInclude>
-    <ClInclude Include="src\Model.h">
-      <Filter>src</Filter>
-    </ClInclude>
-    <ClInclude Include="src\Mouse.h">
-      <Filter>src</Filter>
-    </ClInclude>
-    <ClInclude Include="src\SceneRendererForward.h">
-      <Filter>src</Filter>
-    </ClInclude>
-    <ClInclude Include="src\VisibleSet.h">
-      <Filter>src</Filter>
-    </ClInclude>
-    <ClInclude Include="src\VisibleSetDefault.h">
-      <Filter>src</Filter>
-    </ClInclude>
-  </ItemGroup>
-  <ItemGroup>
-    <None Include="res\logo_black.png">
-      <Filter>res</Filter>
-    </None>
-    <None Include="res\logo_powered_black.png">
-      <Filter>res</Filter>
-    </None>
-    <None Include="res\logo_powered_white.png">
-      <Filter>res</Filter>
-    </None>
-    <None Include="res\logo_white.png">
-      <Filter>res</Filter>
-    </None>
-    <None Include="src\ScriptController.inl">
-      <Filter>src</Filter>
-    </None>
-    <None Include="res\shaders\colored.frag">
-      <Filter>res\shaders</Filter>
-    </None>
-    <None Include="res\shaders\colored.vert">
-      <Filter>res\shaders</Filter>
-    </None>
-    <None Include="res\shaders\colored-unlit.frag">
-      <Filter>res\shaders</Filter>
-    </None>
-    <None Include="res\shaders\colored-unlit.vert">
-      <Filter>res\shaders</Filter>
-    </None>
-    <None Include="res\shaders\font.frag">
-      <Filter>res\shaders</Filter>
-    </None>
-    <None Include="res\shaders\font.vert">
-      <Filter>res\shaders</Filter>
-    </None>
-    <None Include="res\shaders\form.frag">
-      <Filter>res\shaders</Filter>
-    </None>
-    <None Include="res\shaders\form.vert">
-      <Filter>res\shaders</Filter>
-    </None>
-    <None Include="res\shaders\lighting.frag">
-      <Filter>res\shaders</Filter>
-    </None>
-    <None Include="res\shaders\lighting-directional.frag">
-      <Filter>res\shaders</Filter>
-    </None>
-    <None Include="res\shaders\lighting-directional.vert">
-      <Filter>res\shaders</Filter>
-    </None>
-    <None Include="res\shaders\lighting-point.frag">
-      <Filter>res\shaders</Filter>
-    </None>
-    <None Include="res\shaders\lighting-point.vert">
-      <Filter>res\shaders</Filter>
-    </None>
-    <None Include="res\shaders\lighting-spot.frag">
-      <Filter>res\shaders</Filter>
-    </None>
-    <None Include="res\shaders\lighting-spot.vert">
-      <Filter>res\shaders</Filter>
-    </None>
-    <None Include="res\shaders\skinning.vert">
-      <Filter>res\shaders</Filter>
-    </None>
-    <None Include="res\shaders\skinning-none.vert">
-      <Filter>res\shaders</Filter>
-    </None>
-    <None Include="res\shaders\sprite.frag">
-      <Filter>res\shaders</Filter>
-    </None>
-    <None Include="res\shaders\sprite.vert">
-      <Filter>res\shaders</Filter>
-    </None>
-    <None Include="res\shaders\terrain.frag">
-      <Filter>res\shaders</Filter>
-    </None>
-    <None Include="res\shaders\terrain.vert">
-      <Filter>res\shaders</Filter>
-    </None>
-    <None Include="res\shaders\textured.frag">
-      <Filter>res\shaders</Filter>
-    </None>
-    <None Include="res\shaders\textured.vert">
-      <Filter>res\shaders</Filter>
-    </None>
-    <None Include="res\shaders\textured-bumped.frag">
-      <Filter>res\shaders</Filter>
-    </None>
-    <None Include="res\shaders\textured-bumped.vert">
-      <Filter>res\shaders</Filter>
-    </None>
-    <None Include="res\shaders\textured-unlit.frag">
-      <Filter>res\shaders</Filter>
-    </None>
-    <None Include="res\shaders\textured-unlit.vert">
-      <Filter>res\shaders</Filter>
-    </None>
-    <None Include="src\BoundingBox.inl">
-      <Filter>src</Filter>
-    </None>
-    <None Include="src\BoundingSphere.inl">
-      <Filter>src</Filter>
-    </None>
-    <None Include="src\Game.inl">
-      <Filter>src</Filter>
-    </None>
-    <None Include="src\Image.inl">
-      <Filter>src</Filter>
-    </None>
-    <None Include="src\Joystick.inl">
-      <Filter>src</Filter>
-    </None>
-    <None Include="src\MathUtil.inl">
-      <Filter>src</Filter>
-    </None>
-    <None Include="src\MathUtilNeon.inl">
-      <Filter>src</Filter>
-    </None>
-    <None Include="src\Matrix.inl">
-      <Filter>src</Filter>
-    </None>
-    <None Include="src\MeshBatch.inl">
-      <Filter>src</Filter>
-    </None>
-  </ItemGroup>
-  <ItemGroup>
-    <None Include="src\PhysicsFixedConstraint.inl">
-      <Filter>src</Filter>
-    </None>
-    <None Include="src\PhysicsGenericConstraint.inl">
-      <Filter>src</Filter>
-    </None>
-    <None Include="src\PhysicsSpringConstraint.inl">
-      <Filter>src</Filter>
-    </None>
-    <None Include="src\PhysicsRigidBody.inl">
-      <Filter>src</Filter>
-    </None>
-    <None Include="src\Plane.inl">
-      <Filter>src</Filter>
-    </None>
-    <None Include="src\Quaternion.inl">
-      <Filter>src</Filter>
-    </None>
-    <None Include="src\Ray.inl">
-      <Filter>src</Filter>
-    </None>
-    <None Include="src\Vector2.inl">
-      <Filter>src</Filter>
-    </None>
-    <None Include="src\Vector3.inl">
-      <Filter>src</Filter>
-    </None>
-    <None Include="src\Vector4.inl">
-      <Filter>src</Filter>
-    </None>
-    <None Include="src\PhysicsConstraint.inl">
-      <Filter>src</Filter>
-    </None>
-  </ItemGroup>
+﻿<?xml version="1.0" encoding="utf-8"?>
+<Project ToolsVersion="4.0" xmlns="http://schemas.microsoft.com/developer/msbuild/2003">
+  <ItemGroup>
+    <Filter Include="src">
+      <UniqueIdentifier>{c4d4da1c-81e2-4944-901c-200e1c4d80e5}</UniqueIdentifier>
+    </Filter>
+    <Filter Include="res">
+      <UniqueIdentifier>{4a30ac71-e135-47d3-9f56-baac7cffe64c}</UniqueIdentifier>
+    </Filter>
+    <Filter Include="res\shaders">
+      <UniqueIdentifier>{be0b36f1-49ed-4a06-9f1f-57c654a554fe}</UniqueIdentifier>
+    </Filter>
+    <Filter Include="src\lua">
+      <UniqueIdentifier>{21cf31c6-9c10-44cb-a864-d46a0e7bfe5e}</UniqueIdentifier>
+    </Filter>
+    <Filter Include="src\social">
+      <UniqueIdentifier>{7bd5ee6c-c0cc-4ae3-b7a9-443fb391b944}</UniqueIdentifier>
+    </Filter>
+  </ItemGroup>
+  <ItemGroup>
+    <ClCompile Include="src\Animation.cpp">
+      <Filter>src</Filter>
+    </ClCompile>
+    <ClCompile Include="src\AnimationClip.cpp">
+      <Filter>src</Filter>
+    </ClCompile>
+    <ClCompile Include="src\AnimationController.cpp">
+      <Filter>src</Filter>
+    </ClCompile>
+    <ClCompile Include="src\AnimationValue.cpp">
+      <Filter>src</Filter>
+    </ClCompile>
+    <ClCompile Include="src\BoundingBox.cpp">
+      <Filter>src</Filter>
+    </ClCompile>
+    <ClCompile Include="src\BoundingSphere.cpp">
+      <Filter>src</Filter>
+    </ClCompile>
+    <ClCompile Include="src\Camera.cpp">
+      <Filter>src</Filter>
+    </ClCompile>
+    <ClCompile Include="src\Curve.cpp">
+      <Filter>src</Filter>
+    </ClCompile>
+    <ClCompile Include="src\Effect.cpp">
+      <Filter>src</Filter>
+    </ClCompile>
+    <ClCompile Include="src\FileSystem.cpp">
+      <Filter>src</Filter>
+    </ClCompile>
+    <ClCompile Include="src\Font.cpp">
+      <Filter>src</Filter>
+    </ClCompile>
+    <ClCompile Include="src\Frustum.cpp">
+      <Filter>src</Filter>
+    </ClCompile>
+    <ClCompile Include="src\Game.cpp">
+      <Filter>src</Filter>
+    </ClCompile>
+    <ClCompile Include="src\Light.cpp">
+      <Filter>src</Filter>
+    </ClCompile>
+    <ClCompile Include="src\Matrix.cpp">
+      <Filter>src</Filter>
+    </ClCompile>
+    <ClCompile Include="src\Mesh.cpp">
+      <Filter>src</Filter>
+    </ClCompile>
+    <ClCompile Include="src\MeshPart.cpp">
+      <Filter>src</Filter>
+    </ClCompile>
+    <ClCompile Include="src\MeshSkin.cpp">
+      <Filter>src</Filter>
+    </ClCompile>
+    <ClCompile Include="src\Model.cpp">
+      <Filter>src</Filter>
+    </ClCompile>
+    <ClCompile Include="src\Node.cpp">
+      <Filter>src</Filter>
+    </ClCompile>
+    <ClCompile Include="src\Plane.cpp">
+      <Filter>src</Filter>
+    </ClCompile>
+    <ClCompile Include="src\gameplay-main-blackberry.cpp">
+      <Filter>src</Filter>
+    </ClCompile>
+    <ClCompile Include="src\PlatformBlackBerry.cpp">
+      <Filter>src</Filter>
+    </ClCompile>
+    <ClCompile Include="src\gameplay-main-windows.cpp">
+      <Filter>src</Filter>
+    </ClCompile>
+    <ClCompile Include="src\PlatformWindows.cpp">
+      <Filter>src</Filter>
+    </ClCompile>
+    <ClCompile Include="src\Quaternion.cpp">
+      <Filter>src</Filter>
+    </ClCompile>
+    <ClCompile Include="src\Ray.cpp">
+      <Filter>src</Filter>
+    </ClCompile>
+    <ClCompile Include="src\Rectangle.cpp">
+      <Filter>src</Filter>
+    </ClCompile>
+    <ClCompile Include="src\Ref.cpp">
+      <Filter>src</Filter>
+    </ClCompile>
+    <ClCompile Include="src\Scene.cpp">
+      <Filter>src</Filter>
+    </ClCompile>
+    <ClCompile Include="src\SpriteBatch.cpp">
+      <Filter>src</Filter>
+    </ClCompile>
+    <ClCompile Include="src\Texture.cpp">
+      <Filter>src</Filter>
+    </ClCompile>
+    <ClCompile Include="src\Transform.cpp">
+      <Filter>src</Filter>
+    </ClCompile>
+    <ClCompile Include="src\Vector2.cpp">
+      <Filter>src</Filter>
+    </ClCompile>
+    <ClCompile Include="src\Vector3.cpp">
+      <Filter>src</Filter>
+    </ClCompile>
+    <ClCompile Include="src\Vector4.cpp">
+      <Filter>src</Filter>
+    </ClCompile>
+    <ClCompile Include="src\VertexAttributeBinding.cpp">
+      <Filter>src</Filter>
+    </ClCompile>
+    <ClCompile Include="src\VertexFormat.cpp">
+      <Filter>src</Filter>
+    </ClCompile>
+    <ClCompile Include="src\AudioController.cpp">
+      <Filter>src</Filter>
+    </ClCompile>
+    <ClCompile Include="src\AudioListener.cpp">
+      <Filter>src</Filter>
+    </ClCompile>
+    <ClCompile Include="src\AudioSource.cpp">
+      <Filter>src</Filter>
+    </ClCompile>
+    <ClCompile Include="src\AudioBuffer.cpp">
+      <Filter>src</Filter>
+    </ClCompile>
+    <ClCompile Include="src\AnimationTarget.cpp">
+      <Filter>src</Filter>
+    </ClCompile>
+    <ClCompile Include="src\MaterialParameter.cpp">
+      <Filter>src</Filter>
+    </ClCompile>
+    <ClCompile Include="src\Joint.cpp">
+      <Filter>src</Filter>
+    </ClCompile>
+    <ClCompile Include="src\ParticleEmitter.cpp">
+      <Filter>src</Filter>
+    </ClCompile>
+    <ClCompile Include="src\Properties.cpp">
+      <Filter>src</Filter>
+    </ClCompile>
+    <ClCompile Include="src\Material.cpp">
+      <Filter>src</Filter>
+    </ClCompile>
+    <ClCompile Include="src\Technique.cpp">
+      <Filter>src</Filter>
+    </ClCompile>
+    <ClCompile Include="src\Pass.cpp">
+      <Filter>src</Filter>
+    </ClCompile>
+    <ClCompile Include="src\RenderState.cpp">
+      <Filter>src</Filter>
+    </ClCompile>
+    <ClCompile Include="src\DebugNew.cpp">
+      <Filter>src</Filter>
+    </ClCompile>
+    <ClCompile Include="src\PhysicsController.cpp">
+      <Filter>src</Filter>
+    </ClCompile>
+    <ClCompile Include="src\PhysicsRigidBody.cpp">
+      <Filter>src</Filter>
+    </ClCompile>
+    <ClCompile Include="src\PhysicsConstraint.cpp">
+      <Filter>src</Filter>
+    </ClCompile>
+    <ClCompile Include="src\PhysicsHingeConstraint.cpp">
+      <Filter>src</Filter>
+    </ClCompile>
+    <ClCompile Include="src\PhysicsFixedConstraint.cpp">
+      <Filter>src</Filter>
+    </ClCompile>
+    <ClCompile Include="src\PhysicsGenericConstraint.cpp">
+      <Filter>src</Filter>
+    </ClCompile>
+    <ClCompile Include="src\PhysicsSocketConstraint.cpp">
+      <Filter>src</Filter>
+    </ClCompile>
+    <ClCompile Include="src\PhysicsSpringConstraint.cpp">
+      <Filter>src</Filter>
+    </ClCompile>
+    <ClCompile Include="src\SceneLoader.cpp">
+      <Filter>src</Filter>
+    </ClCompile>
+    <ClCompile Include="src\Image.cpp">
+      <Filter>src</Filter>
+    </ClCompile>
+    <ClCompile Include="src\RenderTarget.cpp">
+      <Filter>src</Filter>
+    </ClCompile>
+    <ClCompile Include="src\FrameBuffer.cpp">
+      <Filter>src</Filter>
+    </ClCompile>
+    <ClCompile Include="src\DepthStencilTarget.cpp">
+      <Filter>src</Filter>
+    </ClCompile>
+    <ClCompile Include="src\MeshBatch.cpp">
+      <Filter>src</Filter>
+    </ClCompile>
+    <ClCompile Include="src\gameplay-main-android.cpp">
+      <Filter>src</Filter>
+    </ClCompile>
+    <ClCompile Include="src\PlatformAndroid.cpp">
+      <Filter>src</Filter>
+    </ClCompile>
+    <ClCompile Include="src\AbsoluteLayout.cpp">
+      <Filter>src</Filter>
+    </ClCompile>
+    <ClCompile Include="src\Button.cpp">
+      <Filter>src</Filter>
+    </ClCompile>
+    <ClCompile Include="src\CheckBox.cpp">
+      <Filter>src</Filter>
+    </ClCompile>
+    <ClCompile Include="src\Container.cpp">
+      <Filter>src</Filter>
+    </ClCompile>
+    <ClCompile Include="src\Control.cpp">
+      <Filter>src</Filter>
+    </ClCompile>
+    <ClCompile Include="src\Label.cpp">
+      <Filter>src</Filter>
+    </ClCompile>
+    <ClCompile Include="src\RadioButton.cpp">
+      <Filter>src</Filter>
+    </ClCompile>
+    <ClCompile Include="src\Slider.cpp">
+      <Filter>src</Filter>
+    </ClCompile>
+    <ClCompile Include="src\VerticalLayout.cpp">
+      <Filter>src</Filter>
+    </ClCompile>
+    <ClCompile Include="src\Form.cpp">
+      <Filter>src</Filter>
+    </ClCompile>
+    <ClCompile Include="src\Theme.cpp">
+      <Filter>src</Filter>
+    </ClCompile>
+    <ClCompile Include="src\TextBox.cpp">
+      <Filter>src</Filter>
+    </ClCompile>
+    <ClCompile Include="src\PhysicsCharacter.cpp">
+      <Filter>src</Filter>
+    </ClCompile>
+    <ClCompile Include="src\PhysicsCollisionObject.cpp">
+      <Filter>src</Filter>
+    </ClCompile>
+    <ClCompile Include="src\PhysicsGhostObject.cpp">
+      <Filter>src</Filter>
+    </ClCompile>
+    <ClCompile Include="src\PhysicsCollisionShape.cpp">
+      <Filter>src</Filter>
+    </ClCompile>
+    <ClCompile Include="src\ThemeStyle.cpp">
+      <Filter>src</Filter>
+    </ClCompile>
+    <ClCompile Include="src\Layout.cpp">
+      <Filter>src</Filter>
+    </ClCompile>
+    <ClCompile Include="src\Bundle.cpp">
+      <Filter>src</Filter>
+    </ClCompile>
+    <ClCompile Include="src\FlowLayout.cpp">
+      <Filter>src</Filter>
+    </ClCompile>
+    <ClCompile Include="src\Joystick.cpp">
+      <Filter>src</Filter>
+    </ClCompile>
+    <ClCompile Include="src\ScriptController.cpp">
+      <Filter>src</Filter>
+    </ClCompile>
+    <ClCompile Include="src\lua\lua_AbsoluteLayout.cpp">
+      <Filter>src\lua</Filter>
+    </ClCompile>
+    <ClCompile Include="src\lua\lua_all_bindings.cpp">
+      <Filter>src\lua</Filter>
+    </ClCompile>
+    <ClCompile Include="src\lua\lua_Animation.cpp">
+      <Filter>src\lua</Filter>
+    </ClCompile>
+    <ClCompile Include="src\lua\lua_AnimationClip.cpp">
+      <Filter>src\lua</Filter>
+    </ClCompile>
+    <ClCompile Include="src\lua\lua_AnimationClipListener.cpp">
+      <Filter>src\lua</Filter>
+    </ClCompile>
+    <ClCompile Include="src\lua\lua_AnimationController.cpp">
+      <Filter>src\lua</Filter>
+    </ClCompile>
+    <ClCompile Include="src\lua\lua_AnimationTarget.cpp">
+      <Filter>src\lua</Filter>
+    </ClCompile>
+    <ClCompile Include="src\lua\lua_AnimationValue.cpp">
+      <Filter>src\lua</Filter>
+    </ClCompile>
+    <ClCompile Include="src\lua\lua_AudioBuffer.cpp">
+      <Filter>src\lua</Filter>
+    </ClCompile>
+    <ClCompile Include="src\lua\lua_AudioController.cpp">
+      <Filter>src\lua</Filter>
+    </ClCompile>
+    <ClCompile Include="src\lua\lua_AudioListener.cpp">
+      <Filter>src\lua</Filter>
+    </ClCompile>
+    <ClCompile Include="src\lua\lua_AudioSource.cpp">
+      <Filter>src\lua</Filter>
+    </ClCompile>
+    <ClCompile Include="src\lua\lua_BoundingBox.cpp">
+      <Filter>src\lua</Filter>
+    </ClCompile>
+    <ClCompile Include="src\lua\lua_BoundingSphere.cpp">
+      <Filter>src\lua</Filter>
+    </ClCompile>
+    <ClCompile Include="src\lua\lua_Bundle.cpp">
+      <Filter>src\lua</Filter>
+    </ClCompile>
+    <ClCompile Include="src\lua\lua_Button.cpp">
+      <Filter>src\lua</Filter>
+    </ClCompile>
+    <ClCompile Include="src\lua\lua_Camera.cpp">
+      <Filter>src\lua</Filter>
+    </ClCompile>
+    <ClCompile Include="src\lua\lua_CheckBox.cpp">
+      <Filter>src\lua</Filter>
+    </ClCompile>
+    <ClCompile Include="src\lua\lua_Container.cpp">
+      <Filter>src\lua</Filter>
+    </ClCompile>
+    <ClCompile Include="src\lua\lua_Control.cpp">
+      <Filter>src\lua</Filter>
+    </ClCompile>
+    <ClCompile Include="src\lua\lua_ControlListener.cpp">
+      <Filter>src\lua</Filter>
+    </ClCompile>
+    <ClCompile Include="src\lua\lua_Curve.cpp">
+      <Filter>src\lua</Filter>
+    </ClCompile>
+    <ClCompile Include="src\lua\lua_DepthStencilTarget.cpp">
+      <Filter>src\lua</Filter>
+    </ClCompile>
+    <ClCompile Include="src\lua\lua_Effect.cpp">
+      <Filter>src\lua</Filter>
+    </ClCompile>
+    <ClCompile Include="src\lua\lua_FileSystem.cpp">
+      <Filter>src\lua</Filter>
+    </ClCompile>
+    <ClCompile Include="src\lua\lua_FlowLayout.cpp">
+      <Filter>src\lua</Filter>
+    </ClCompile>
+    <ClCompile Include="src\lua\lua_Font.cpp">
+      <Filter>src\lua</Filter>
+    </ClCompile>
+    <ClCompile Include="src\lua\lua_FontText.cpp">
+      <Filter>src\lua</Filter>
+    </ClCompile>
+    <ClCompile Include="src\lua\lua_Form.cpp">
+      <Filter>src\lua</Filter>
+    </ClCompile>
+    <ClCompile Include="src\lua\lua_FrameBuffer.cpp">
+      <Filter>src\lua</Filter>
+    </ClCompile>
+    <ClCompile Include="src\lua\lua_Frustum.cpp">
+      <Filter>src\lua</Filter>
+    </ClCompile>
+    <ClCompile Include="src\lua\lua_Game.cpp">
+      <Filter>src\lua</Filter>
+    </ClCompile>
+    <ClCompile Include="src\lua\lua_Global.cpp">
+      <Filter>src\lua</Filter>
+    </ClCompile>
+    <ClCompile Include="src\lua\lua_Image.cpp">
+      <Filter>src\lua</Filter>
+    </ClCompile>
+    <ClCompile Include="src\lua\lua_Joint.cpp">
+      <Filter>src\lua</Filter>
+    </ClCompile>
+    <ClCompile Include="src\lua\lua_Joystick.cpp">
+      <Filter>src\lua</Filter>
+    </ClCompile>
+    <ClCompile Include="src\lua\lua_Keyboard.cpp">
+      <Filter>src\lua</Filter>
+    </ClCompile>
+    <ClCompile Include="src\lua\lua_Label.cpp">
+      <Filter>src\lua</Filter>
+    </ClCompile>
+    <ClCompile Include="src\lua\lua_Layout.cpp">
+      <Filter>src\lua</Filter>
+    </ClCompile>
+    <ClCompile Include="src\lua\lua_Light.cpp">
+      <Filter>src\lua</Filter>
+    </ClCompile>
+    <ClCompile Include="src\lua\lua_Material.cpp">
+      <Filter>src\lua</Filter>
+    </ClCompile>
+    <ClCompile Include="src\lua\lua_MaterialParameter.cpp">
+      <Filter>src\lua</Filter>
+    </ClCompile>
+    <ClCompile Include="src\lua\lua_MathUtil.cpp">
+      <Filter>src\lua</Filter>
+    </ClCompile>
+    <ClCompile Include="src\lua\lua_Matrix.cpp">
+      <Filter>src\lua</Filter>
+    </ClCompile>
+    <ClCompile Include="src\lua\lua_Mesh.cpp">
+      <Filter>src\lua</Filter>
+    </ClCompile>
+    <ClCompile Include="src\lua\lua_MeshBatch.cpp">
+      <Filter>src\lua</Filter>
+    </ClCompile>
+    <ClCompile Include="src\lua\lua_MeshPart.cpp">
+      <Filter>src\lua</Filter>
+    </ClCompile>
+    <ClCompile Include="src\lua\lua_MeshSkin.cpp">
+      <Filter>src\lua</Filter>
+    </ClCompile>
+    <ClCompile Include="src\lua\lua_Model.cpp">
+      <Filter>src\lua</Filter>
+    </ClCompile>
+    <ClCompile Include="src\lua\lua_Mouse.cpp">
+      <Filter>src\lua</Filter>
+    </ClCompile>
+    <ClCompile Include="src\lua\lua_Node.cpp">
+      <Filter>src\lua</Filter>
+    </ClCompile>
+    <ClCompile Include="src\lua\lua_NodeCloneContext.cpp">
+      <Filter>src\lua</Filter>
+    </ClCompile>
+    <ClCompile Include="src\lua\lua_ParticleEmitter.cpp">
+      <Filter>src\lua</Filter>
+    </ClCompile>
+    <ClCompile Include="src\lua\lua_Pass.cpp">
+      <Filter>src\lua</Filter>
+    </ClCompile>
+    <ClCompile Include="src\lua\lua_PhysicsCharacter.cpp">
+      <Filter>src\lua</Filter>
+    </ClCompile>
+    <ClCompile Include="src\lua\lua_PhysicsCollisionObject.cpp">
+      <Filter>src\lua</Filter>
+    </ClCompile>
+    <ClCompile Include="src\lua\lua_PhysicsCollisionObjectCollisionListener.cpp">
+      <Filter>src\lua</Filter>
+    </ClCompile>
+    <ClCompile Include="src\lua\lua_PhysicsCollisionObjectCollisionPair.cpp">
+      <Filter>src\lua</Filter>
+    </ClCompile>
+    <ClCompile Include="src\lua\lua_PhysicsCollisionShape.cpp">
+      <Filter>src\lua</Filter>
+    </ClCompile>
+    <ClCompile Include="src\lua\lua_PhysicsCollisionShapeDefinition.cpp">
+      <Filter>src\lua</Filter>
+    </ClCompile>
+    <ClCompile Include="src\lua\lua_PhysicsConstraint.cpp">
+      <Filter>src\lua</Filter>
+    </ClCompile>
+    <ClCompile Include="src\lua\lua_PhysicsController.cpp">
+      <Filter>src\lua</Filter>
+    </ClCompile>
+    <ClCompile Include="src\lua\lua_PhysicsControllerHitResult.cpp">
+      <Filter>src\lua</Filter>
+    </ClCompile>
+    <ClCompile Include="src\lua\lua_PhysicsControllerListener.cpp">
+      <Filter>src\lua</Filter>
+    </ClCompile>
+    <ClCompile Include="src\lua\lua_PhysicsFixedConstraint.cpp">
+      <Filter>src\lua</Filter>
+    </ClCompile>
+    <ClCompile Include="src\lua\lua_PhysicsGenericConstraint.cpp">
+      <Filter>src\lua</Filter>
+    </ClCompile>
+    <ClCompile Include="src\lua\lua_PhysicsGhostObject.cpp">
+      <Filter>src\lua</Filter>
+    </ClCompile>
+    <ClCompile Include="src\lua\lua_PhysicsHingeConstraint.cpp">
+      <Filter>src\lua</Filter>
+    </ClCompile>
+    <ClCompile Include="src\lua\lua_PhysicsRigidBody.cpp">
+      <Filter>src\lua</Filter>
+    </ClCompile>
+    <ClCompile Include="src\lua\lua_PhysicsRigidBodyParameters.cpp">
+      <Filter>src\lua</Filter>
+    </ClCompile>
+    <ClCompile Include="src\lua\lua_PhysicsSocketConstraint.cpp">
+      <Filter>src\lua</Filter>
+    </ClCompile>
+    <ClCompile Include="src\lua\lua_PhysicsSpringConstraint.cpp">
+      <Filter>src\lua</Filter>
+    </ClCompile>
+    <ClCompile Include="src\lua\lua_Plane.cpp">
+      <Filter>src\lua</Filter>
+    </ClCompile>
+    <ClCompile Include="src\lua\lua_Platform.cpp">
+      <Filter>src\lua</Filter>
+    </ClCompile>
+    <ClCompile Include="src\lua\lua_Properties.cpp">
+      <Filter>src\lua</Filter>
+    </ClCompile>
+    <ClCompile Include="src\lua\lua_Quaternion.cpp">
+      <Filter>src\lua</Filter>
+    </ClCompile>
+    <ClCompile Include="src\lua\lua_RadioButton.cpp">
+      <Filter>src\lua</Filter>
+    </ClCompile>
+    <ClCompile Include="src\lua\lua_Ray.cpp">
+      <Filter>src\lua</Filter>
+    </ClCompile>
+    <ClCompile Include="src\lua\lua_Rectangle.cpp">
+      <Filter>src\lua</Filter>
+    </ClCompile>
+    <ClCompile Include="src\lua\lua_Ref.cpp">
+      <Filter>src\lua</Filter>
+    </ClCompile>
+    <ClCompile Include="src\lua\lua_RenderState.cpp">
+      <Filter>src\lua</Filter>
+    </ClCompile>
+    <ClCompile Include="src\lua\lua_RenderStateStateBlock.cpp">
+      <Filter>src\lua</Filter>
+    </ClCompile>
+    <ClCompile Include="src\lua\lua_RenderTarget.cpp">
+      <Filter>src\lua</Filter>
+    </ClCompile>
+    <ClCompile Include="src\lua\lua_Scene.cpp">
+      <Filter>src\lua</Filter>
+    </ClCompile>
+    <ClCompile Include="src\lua\lua_ScreenDisplayer.cpp">
+      <Filter>src\lua</Filter>
+    </ClCompile>
+    <ClCompile Include="src\lua\lua_ScriptController.cpp">
+      <Filter>src\lua</Filter>
+    </ClCompile>
+    <ClCompile Include="src\lua\lua_Slider.cpp">
+      <Filter>src\lua</Filter>
+    </ClCompile>
+    <ClCompile Include="src\lua\lua_SpriteBatch.cpp">
+      <Filter>src\lua</Filter>
+    </ClCompile>
+    <ClCompile Include="src\lua\lua_Technique.cpp">
+      <Filter>src\lua</Filter>
+    </ClCompile>
+    <ClCompile Include="src\lua\lua_TextBox.cpp">
+      <Filter>src\lua</Filter>
+    </ClCompile>
+    <ClCompile Include="src\lua\lua_Texture.cpp">
+      <Filter>src\lua</Filter>
+    </ClCompile>
+    <ClCompile Include="src\lua\lua_TextureSampler.cpp">
+      <Filter>src\lua</Filter>
+    </ClCompile>
+    <ClCompile Include="src\lua\lua_Theme.cpp">
+      <Filter>src\lua</Filter>
+    </ClCompile>
+    <ClCompile Include="src\lua\lua_ThemeSideRegions.cpp">
+      <Filter>src\lua</Filter>
+    </ClCompile>
+    <ClCompile Include="src\lua\lua_ThemeStyle.cpp">
+      <Filter>src\lua</Filter>
+    </ClCompile>
+    <ClCompile Include="src\lua\lua_ThemeThemeImage.cpp">
+      <Filter>src\lua</Filter>
+    </ClCompile>
+    <ClCompile Include="src\lua\lua_ThemeUVs.cpp">
+      <Filter>src\lua</Filter>
+    </ClCompile>
+    <ClCompile Include="src\lua\lua_Touch.cpp">
+      <Filter>src\lua</Filter>
+    </ClCompile>
+    <ClCompile Include="src\lua\lua_Transform.cpp">
+      <Filter>src\lua</Filter>
+    </ClCompile>
+    <ClCompile Include="src\lua\lua_TransformListener.cpp">
+      <Filter>src\lua</Filter>
+    </ClCompile>
+    <ClCompile Include="src\lua\lua_Uniform.cpp">
+      <Filter>src\lua</Filter>
+    </ClCompile>
+    <ClCompile Include="src\lua\lua_Vector2.cpp">
+      <Filter>src\lua</Filter>
+    </ClCompile>
+    <ClCompile Include="src\lua\lua_Vector3.cpp">
+      <Filter>src\lua</Filter>
+    </ClCompile>
+    <ClCompile Include="src\lua\lua_Vector4.cpp">
+      <Filter>src\lua</Filter>
+    </ClCompile>
+    <ClCompile Include="src\lua\lua_VertexAttributeBinding.cpp">
+      <Filter>src\lua</Filter>
+    </ClCompile>
+    <ClCompile Include="src\lua\lua_VertexFormat.cpp">
+      <Filter>src\lua</Filter>
+    </ClCompile>
+    <ClCompile Include="src\lua\lua_VertexFormatElement.cpp">
+      <Filter>src\lua</Filter>
+    </ClCompile>
+    <ClCompile Include="src\lua\lua_VerticalLayout.cpp">
+      <Filter>src\lua</Filter>
+    </ClCompile>
+    <ClCompile Include="src\lua\lua_PhysicsControllerHitFilter.cpp">
+      <Filter>src\lua</Filter>
+    </ClCompile>
+    <ClCompile Include="src\lua\lua_Gamepad.cpp">
+      <Filter>src\lua</Filter>
+    </ClCompile>
+    <ClCompile Include="src\Gamepad.cpp">
+      <Filter>src</Filter>
+    </ClCompile>
+    <ClCompile Include="src\ScreenDisplayer.cpp">
+      <Filter>src</Filter>
+    </ClCompile>
+    <ClCompile Include="src\lua\lua_AnimationClipListenerEventType.cpp">
+      <Filter>src\lua</Filter>
+    </ClCompile>
+    <ClCompile Include="src\lua\lua_AudioSourceState.cpp">
+      <Filter>src\lua</Filter>
+    </ClCompile>
+    <ClCompile Include="src\lua\lua_CameraType.cpp">
+      <Filter>src\lua</Filter>
+    </ClCompile>
+    <ClCompile Include="src\lua\lua_ContainerScroll.cpp">
+      <Filter>src\lua</Filter>
+    </ClCompile>
+    <ClCompile Include="src\lua\lua_ControlAlignment.cpp">
+      <Filter>src\lua</Filter>
+    </ClCompile>
+    <ClCompile Include="src\lua\lua_ControlListenerEventType.cpp">
+      <Filter>src\lua</Filter>
+    </ClCompile>
+    <ClCompile Include="src\lua\lua_ControlState.cpp">
+      <Filter>src\lua</Filter>
+    </ClCompile>
+    <ClCompile Include="src\lua\lua_CurveInterpolationType.cpp">
+      <Filter>src\lua</Filter>
+    </ClCompile>
+    <ClCompile Include="src\lua\lua_DepthStencilTargetFormat.cpp">
+      <Filter>src\lua</Filter>
+    </ClCompile>
+    <ClCompile Include="src\lua\lua_FontJustify.cpp">
+      <Filter>src\lua</Filter>
+    </ClCompile>
+    <ClCompile Include="src\lua\lua_FontStyle.cpp">
+      <Filter>src\lua</Filter>
+    </ClCompile>
+    <ClCompile Include="src\lua\lua_GameClearFlags.cpp">
+      <Filter>src\lua</Filter>
+    </ClCompile>
+    <ClCompile Include="src\lua\lua_GamepadGamepadEvent.cpp">
+      <Filter>src\lua</Filter>
+    </ClCompile>
+    <ClCompile Include="src\lua\lua_GameState.cpp">
+      <Filter>src\lua</Filter>
+    </ClCompile>
+    <ClCompile Include="src\lua\lua_ImageFormat.cpp">
+      <Filter>src\lua</Filter>
+    </ClCompile>
+    <ClCompile Include="src\lua\lua_KeyboardKey.cpp">
+      <Filter>src\lua</Filter>
+    </ClCompile>
+    <ClCompile Include="src\lua\lua_KeyboardKeyEvent.cpp">
+      <Filter>src\lua</Filter>
+    </ClCompile>
+    <ClCompile Include="src\lua\lua_LayoutType.cpp">
+      <Filter>src\lua</Filter>
+    </ClCompile>
+    <ClCompile Include="src\lua\lua_LightType.cpp">
+      <Filter>src\lua</Filter>
+    </ClCompile>
+    <ClCompile Include="src\lua\lua_MeshIndexFormat.cpp">
+      <Filter>src\lua</Filter>
+    </ClCompile>
+    <ClCompile Include="src\lua\lua_MeshPrimitiveType.cpp">
+      <Filter>src\lua</Filter>
+    </ClCompile>
+    <ClCompile Include="src\lua\lua_MouseMouseEvent.cpp">
+      <Filter>src\lua</Filter>
+    </ClCompile>
+    <ClCompile Include="src\lua\lua_NodeType.cpp">
+      <Filter>src\lua</Filter>
+    </ClCompile>
+    <ClCompile Include="src\lua\lua_ParticleEmitterTextureBlending.cpp">
+      <Filter>src\lua</Filter>
+    </ClCompile>
+    <ClCompile Include="src\lua\lua_PhysicsCollisionObjectCollisionListenerEventType.cpp">
+      <Filter>src\lua</Filter>
+    </ClCompile>
+    <ClCompile Include="src\lua\lua_PhysicsCollisionObjectType.cpp">
+      <Filter>src\lua</Filter>
+    </ClCompile>
+    <ClCompile Include="src\lua\lua_PhysicsCollisionShapeType.cpp">
+      <Filter>src\lua</Filter>
+    </ClCompile>
+    <ClCompile Include="src\lua\lua_PhysicsControllerListenerEventType.cpp">
+      <Filter>src\lua</Filter>
+    </ClCompile>
+    <ClCompile Include="src\lua\lua_PropertiesType.cpp">
+      <Filter>src\lua</Filter>
+    </ClCompile>
+    <ClCompile Include="src\lua\lua_RenderStateAutoBinding.cpp">
+      <Filter>src\lua</Filter>
+    </ClCompile>
+    <ClCompile Include="src\lua\lua_RenderStateBlend.cpp">
+      <Filter>src\lua</Filter>
+    </ClCompile>
+    <ClCompile Include="src\lua\lua_SceneDebugFlags.cpp">
+      <Filter>src\lua</Filter>
+    </ClCompile>
+    <ClCompile Include="src\lua\lua_TextureFilter.cpp">
+      <Filter>src\lua</Filter>
+    </ClCompile>
+    <ClCompile Include="src\lua\lua_TextureFormat.cpp">
+      <Filter>src\lua</Filter>
+    </ClCompile>
+    <ClCompile Include="src\lua\lua_TextureWrap.cpp">
+      <Filter>src\lua</Filter>
+    </ClCompile>
+    <ClCompile Include="src\lua\lua_TouchTouchEvent.cpp">
+      <Filter>src\lua</Filter>
+    </ClCompile>
+    <ClCompile Include="src\lua\lua_VertexFormatUsage.cpp">
+      <Filter>src\lua</Filter>
+    </ClCompile>
+    <ClCompile Include="src\AIAgent.cpp">
+      <Filter>src</Filter>
+    </ClCompile>
+    <ClCompile Include="src\AIController.cpp">
+      <Filter>src</Filter>
+    </ClCompile>
+    <ClCompile Include="src\AIMessage.cpp">
+      <Filter>src</Filter>
+    </ClCompile>
+    <ClCompile Include="src\AIState.cpp">
+      <Filter>src</Filter>
+    </ClCompile>
+    <ClCompile Include="src\AIStateMachine.cpp">
+      <Filter>src</Filter>
+    </ClCompile>
+    <ClCompile Include="src\lua\lua_AIAgent.cpp">
+      <Filter>src\lua</Filter>
+    </ClCompile>
+    <ClCompile Include="src\lua\lua_AIAgentListener.cpp">
+      <Filter>src\lua</Filter>
+    </ClCompile>
+    <ClCompile Include="src\lua\lua_AIController.cpp">
+      <Filter>src\lua</Filter>
+    </ClCompile>
+    <ClCompile Include="src\lua\lua_AIMessage.cpp">
+      <Filter>src\lua</Filter>
+    </ClCompile>
+    <ClCompile Include="src\lua\lua_AIMessageParameterType.cpp">
+      <Filter>src\lua</Filter>
+    </ClCompile>
+    <ClCompile Include="src\lua\lua_AIState.cpp">
+      <Filter>src\lua</Filter>
+    </ClCompile>
+    <ClCompile Include="src\lua\lua_AIStateListener.cpp">
+      <Filter>src\lua</Filter>
+    </ClCompile>
+    <ClCompile Include="src\lua\lua_AIStateMachine.cpp">
+      <Filter>src\lua</Filter>
+    </ClCompile>
+    <ClCompile Include="src\ScriptTarget.cpp">
+      <Filter>src</Filter>
+    </ClCompile>
+    <ClCompile Include="src\lua\lua_ScriptTarget.cpp">
+      <Filter>src\lua</Filter>
+    </ClCompile>
+    <ClCompile Include="src\gameplay-main-linux.cpp">
+      <Filter>src</Filter>
+    </ClCompile>
+    <ClCompile Include="src\PlatformLinux.cpp">
+      <Filter>src</Filter>
+    </ClCompile>
+    <ClCompile Include="src\lua\lua_Gesture.cpp">
+      <Filter>src\lua</Filter>
+    </ClCompile>
+    <ClCompile Include="src\lua\lua_GestureGestureEvent.cpp">
+      <Filter>src\lua</Filter>
+    </ClCompile>
+    <ClCompile Include="src\PhysicsVehicle.cpp">
+      <Filter>src</Filter>
+    </ClCompile>
+    <ClCompile Include="src\PhysicsVehicleWheel.cpp">
+      <Filter>src</Filter>
+    </ClCompile>
+    <ClCompile Include="src\lua\lua_PhysicsVehicle.cpp">
+      <Filter>src\lua</Filter>
+    </ClCompile>
+    <ClCompile Include="src\lua\lua_PhysicsVehicleWheel.cpp">
+      <Filter>src\lua</Filter>
+    </ClCompile>
+    <ClCompile Include="src\MathUtil.cpp">
+      <Filter>src</Filter>
+    </ClCompile>
+    <ClCompile Include="src\Logger.cpp">
+      <Filter>src</Filter>
+    </ClCompile>
+    <ClCompile Include="src\lua\lua_LoggerLevel.cpp">
+      <Filter>src\lua</Filter>
+    </ClCompile>
+    <ClCompile Include="src\lua\lua_Logger.cpp">
+      <Filter>src\lua</Filter>
+    </ClCompile>
+    <ClCompile Include="src\lua\lua_GamepadButtonMapping.cpp">
+      <Filter>src\lua</Filter>
+    </ClCompile>
+    <ClCompile Include="src\Terrain.cpp">
+      <Filter>src</Filter>
+    </ClCompile>
+    <ClCompile Include="src\TerrainPatch.cpp">
+      <Filter>src</Filter>
+    </ClCompile>
+    <ClCompile Include="src\lua\lua_TerrainFlags.cpp">
+      <Filter>src\lua</Filter>
+    </ClCompile>
+    <ClCompile Include="src\lua\lua_Terrain.cpp">
+      <Filter>src\lua</Filter>
+    </ClCompile>
+    <ClCompile Include="src\lua\lua_RenderStateDepthFunction.cpp">
+      <Filter>src\lua</Filter>
+    </ClCompile>
+    <ClCompile Include="src\HeightField.cpp">
+      <Filter>src</Filter>
+    </ClCompile>
+    <ClCompile Include="src\lua\lua_HeightField.cpp">
+      <Filter>src\lua</Filter>
+    </ClCompile>
+    <ClCompile Include="src\Platform.cpp">
+      <Filter>src</Filter>
+    </ClCompile>
+    <ClCompile Include="src\ImageControl.cpp">
+      <Filter>src</Filter>
+    </ClCompile>
+    <ClCompile Include="src\lua\lua_ImageControl.cpp">
+      <Filter>src\lua</Filter>
+    </ClCompile>
+    <ClCompile Include="src\lua\lua_TerrainListener.cpp">
+      <Filter>src\lua</Filter>
+    </ClCompile>
+    <ClCompile Include="src\lua\lua_RenderStateCullFaceSide.cpp">
+      <Filter>src\lua</Filter>
+    </ClCompile>
+    <ClCompile Include="src\lua\lua_TextBoxInputMode.cpp">
+      <Filter>src\lua</Filter>
+    </ClCompile>
+    <ClCompile Include="src\lua\lua_RenderStateStencilFunction.cpp">
+      <Filter>src\lua</Filter>
+    </ClCompile>
+    <ClCompile Include="src\lua\lua_RenderStateStencilOperation.cpp">
+      <Filter>src\lua</Filter>
+    </ClCompile>
+    <ClCompile Include="src\SocialController.cpp">
+      <Filter>src</Filter>
+    </ClCompile>
+    <ClCompile Include="src\social\ScoreloopSocialSession.cpp">
+      <Filter>src\social</Filter>
+    </ClCompile>
+    <ClCompile Include="src\SocialAchievement.cpp">
+      <Filter>src</Filter>
+    </ClCompile>
+    <ClCompile Include="src\SocialPlayer.cpp">
+      <Filter>src</Filter>
+    </ClCompile>
+    <ClCompile Include="src\SocialScore.cpp">
+      <Filter>src</Filter>
+    </ClCompile>
+    <ClCompile Include="src\SocialChallenge.cpp">
+      <Filter>src</Filter>
+    </ClCompile>
+    <ClCompile Include="src\SocialSessionListener.cpp">
+      <Filter>src</Filter>
+    </ClCompile>
+    <ClCompile Include="src\lua\lua_ControlAutoSize.cpp">
+      <Filter>src\lua</Filter>
+    </ClCompile>
+    <ClCompile Include="src\lua\lua_FontFormat.cpp">
+      <Filter>src\lua</Filter>
+    </ClCompile>
+    <ClCompile Include="src\lua\lua_RenderStateFrontFace.cpp">
+      <Filter>src\lua</Filter>
+    </ClCompile>
+    <ClCompile Include="src\SceneRenderer.cpp">
+      <Filter>src</Filter>
+    </ClCompile>
+    <ClCompile Include="src\SceneRendererForward.cpp">
+      <Filter>src</Filter>
+    </ClCompile>
+    <ClCompile Include="src\VisibleSetDefault.cpp">
+      <Filter>src</Filter>
+    </ClCompile>
+    <ClCompile Include="src\social\GooglePlaySocialSession.cpp">
+      <Filter>src\social</Filter>
+    </ClCompile>
+  </ItemGroup>
+  <ItemGroup>
+    <ClInclude Include="src\Animation.h">
+      <Filter>src</Filter>
+    </ClInclude>
+    <ClInclude Include="src\AnimationClip.h">
+      <Filter>src</Filter>
+    </ClInclude>
+    <ClInclude Include="src\AnimationController.h">
+      <Filter>src</Filter>
+    </ClInclude>
+    <ClInclude Include="src\AnimationTarget.h">
+      <Filter>src</Filter>
+    </ClInclude>
+    <ClInclude Include="src\AnimationValue.h">
+      <Filter>src</Filter>
+    </ClInclude>
+    <ClInclude Include="src\Base.h">
+      <Filter>src</Filter>
+    </ClInclude>
+    <ClInclude Include="src\BoundingBox.h">
+      <Filter>src</Filter>
+    </ClInclude>
+    <ClInclude Include="src\BoundingSphere.h">
+      <Filter>src</Filter>
+    </ClInclude>
+    <ClInclude Include="src\Camera.h">
+      <Filter>src</Filter>
+    </ClInclude>
+    <ClInclude Include="src\Curve.h">
+      <Filter>src</Filter>
+    </ClInclude>
+    <ClInclude Include="src\Effect.h">
+      <Filter>src</Filter>
+    </ClInclude>
+    <ClInclude Include="src\FileSystem.h">
+      <Filter>src</Filter>
+    </ClInclude>
+    <ClInclude Include="src\Font.h">
+      <Filter>src</Filter>
+    </ClInclude>
+    <ClInclude Include="src\Frustum.h">
+      <Filter>src</Filter>
+    </ClInclude>
+    <ClInclude Include="src\Game.h">
+      <Filter>src</Filter>
+    </ClInclude>
+    <ClInclude Include="src\gameplay.h">
+      <Filter>src</Filter>
+    </ClInclude>
+    <ClInclude Include="src\Light.h">
+      <Filter>src</Filter>
+    </ClInclude>
+    <ClInclude Include="src\Matrix.h">
+      <Filter>src</Filter>
+    </ClInclude>
+    <ClInclude Include="src\Mesh.h">
+      <Filter>src</Filter>
+    </ClInclude>
+    <ClInclude Include="src\MeshPart.h">
+      <Filter>src</Filter>
+    </ClInclude>
+    <ClInclude Include="src\MeshSkin.h">
+      <Filter>src</Filter>
+    </ClInclude>
+    <ClInclude Include="src\Model.h">
+      <Filter>src</Filter>
+    </ClInclude>
+    <ClInclude Include="src\Node.h">
+      <Filter>src</Filter>
+    </ClInclude>
+    <ClInclude Include="src\Plane.h">
+      <Filter>src</Filter>
+    </ClInclude>
+    <ClInclude Include="src\Platform.h">
+      <Filter>src</Filter>
+    </ClInclude>
+    <ClInclude Include="src\Quaternion.h">
+      <Filter>src</Filter>
+    </ClInclude>
+    <ClInclude Include="src\Ray.h">
+      <Filter>src</Filter>
+    </ClInclude>
+    <ClInclude Include="src\Rectangle.h">
+      <Filter>src</Filter>
+    </ClInclude>
+    <ClInclude Include="src\Ref.h">
+      <Filter>src</Filter>
+    </ClInclude>
+    <ClInclude Include="src\Scene.h">
+      <Filter>src</Filter>
+    </ClInclude>
+    <ClInclude Include="src\SpriteBatch.h">
+      <Filter>src</Filter>
+    </ClInclude>
+    <ClInclude Include="src\Texture.h">
+      <Filter>src</Filter>
+    </ClInclude>
+    <ClInclude Include="src\Transform.h">
+      <Filter>src</Filter>
+    </ClInclude>
+    <ClInclude Include="src\Vector2.h">
+      <Filter>src</Filter>
+    </ClInclude>
+    <ClInclude Include="src\Vector3.h">
+      <Filter>src</Filter>
+    </ClInclude>
+    <ClInclude Include="src\Vector4.h">
+      <Filter>src</Filter>
+    </ClInclude>
+    <ClInclude Include="src\VertexAttributeBinding.h">
+      <Filter>src</Filter>
+    </ClInclude>
+    <ClInclude Include="src\VertexFormat.h">
+      <Filter>src</Filter>
+    </ClInclude>
+    <ClInclude Include="src\AudioController.h">
+      <Filter>src</Filter>
+    </ClInclude>
+    <ClInclude Include="src\AudioListener.h">
+      <Filter>src</Filter>
+    </ClInclude>
+    <ClInclude Include="src\AudioSource.h">
+      <Filter>src</Filter>
+    </ClInclude>
+    <ClInclude Include="src\AudioBuffer.h">
+      <Filter>src</Filter>
+    </ClInclude>
+    <ClInclude Include="src\MaterialParameter.h">
+      <Filter>src</Filter>
+    </ClInclude>
+    <ClInclude Include="src\Joint.h">
+      <Filter>src</Filter>
+    </ClInclude>
+    <ClInclude Include="src\ParticleEmitter.h">
+      <Filter>src</Filter>
+    </ClInclude>
+    <ClInclude Include="src\Properties.h">
+      <Filter>src</Filter>
+    </ClInclude>
+    <ClInclude Include="src\Material.h">
+      <Filter>src</Filter>
+    </ClInclude>
+    <ClInclude Include="src\Technique.h">
+      <Filter>src</Filter>
+    </ClInclude>
+    <ClInclude Include="src\Pass.h">
+      <Filter>src</Filter>
+    </ClInclude>
+    <ClInclude Include="src\RenderState.h">
+      <Filter>src</Filter>
+    </ClInclude>
+    <ClInclude Include="src\DebugNew.h">
+      <Filter>src</Filter>
+    </ClInclude>
+    <ClInclude Include="src\PhysicsController.h">
+      <Filter>src</Filter>
+    </ClInclude>
+    <ClInclude Include="src\PhysicsRigidBody.h">
+      <Filter>src</Filter>
+    </ClInclude>
+    <ClInclude Include="src\PhysicsConstraint.h">
+      <Filter>src</Filter>
+    </ClInclude>
+    <ClInclude Include="src\PhysicsSpringConstraint.h">
+      <Filter>src</Filter>
+    </ClInclude>
+    <ClInclude Include="src\PhysicsFixedConstraint.h">
+      <Filter>src</Filter>
+    </ClInclude>
+    <ClInclude Include="src\PhysicsGenericConstraint.h">
+      <Filter>src</Filter>
+    </ClInclude>
+    <ClInclude Include="src\PhysicsHingeConstraint.h">
+      <Filter>src</Filter>
+    </ClInclude>
+    <ClInclude Include="src\PhysicsSocketConstraint.h">
+      <Filter>src</Filter>
+    </ClInclude>
+    <ClInclude Include="src\SceneLoader.h">
+      <Filter>src</Filter>
+    </ClInclude>
+    <ClInclude Include="src\Image.h">
+      <Filter>src</Filter>
+    </ClInclude>
+    <ClInclude Include="src\RenderTarget.h">
+      <Filter>src</Filter>
+    </ClInclude>
+    <ClInclude Include="src\FrameBuffer.h">
+      <Filter>src</Filter>
+    </ClInclude>
+    <ClInclude Include="src\DepthStencilTarget.h">
+      <Filter>src</Filter>
+    </ClInclude>
+    <ClInclude Include="src\Keyboard.h">
+      <Filter>src</Filter>
+    </ClInclude>
+    <ClInclude Include="src\Touch.h">
+      <Filter>src</Filter>
+    </ClInclude>
+    <ClInclude Include="src\MeshBatch.h">
+      <Filter>src</Filter>
+    </ClInclude>
+    <ClInclude Include="src\Mouse.h">
+      <Filter>src</Filter>
+    </ClInclude>
+    <ClInclude Include="src\AbsoluteLayout.h">
+      <Filter>src</Filter>
+    </ClInclude>
+    <ClInclude Include="src\Button.h">
+      <Filter>src</Filter>
+    </ClInclude>
+    <ClInclude Include="src\CheckBox.h">
+      <Filter>src</Filter>
+    </ClInclude>
+    <ClInclude Include="src\Container.h">
+      <Filter>src</Filter>
+    </ClInclude>
+    <ClInclude Include="src\Control.h">
+      <Filter>src</Filter>
+    </ClInclude>
+    <ClInclude Include="src\Label.h">
+      <Filter>src</Filter>
+    </ClInclude>
+    <ClInclude Include="src\Layout.h">
+      <Filter>src</Filter>
+    </ClInclude>
+    <ClInclude Include="src\RadioButton.h">
+      <Filter>src</Filter>
+    </ClInclude>
+    <ClInclude Include="src\Slider.h">
+      <Filter>src</Filter>
+    </ClInclude>
+    <ClInclude Include="src\VerticalLayout.h">
+      <Filter>src</Filter>
+    </ClInclude>
+    <ClInclude Include="src\Form.h">
+      <Filter>src</Filter>
+    </ClInclude>
+    <ClInclude Include="src\Theme.h">
+      <Filter>src</Filter>
+    </ClInclude>
+    <ClInclude Include="src\TextBox.h">
+      <Filter>src</Filter>
+    </ClInclude>
+    <ClInclude Include="src\PhysicsCharacter.h">
+      <Filter>src</Filter>
+    </ClInclude>
+    <ClInclude Include="src\PhysicsCollisionObject.h">
+      <Filter>src</Filter>
+    </ClInclude>
+    <ClInclude Include="src\TimeListener.h">
+      <Filter>src</Filter>
+    </ClInclude>
+    <ClInclude Include="src\PhysicsGhostObject.h">
+      <Filter>src</Filter>
+    </ClInclude>
+    <ClInclude Include="src\PhysicsCollisionShape.h">
+      <Filter>src</Filter>
+    </ClInclude>
+    <ClInclude Include="src\ScreenDisplayer.h">
+      <Filter>src</Filter>
+    </ClInclude>
+    <ClInclude Include="src\ThemeStyle.h">
+      <Filter>src</Filter>
+    </ClInclude>
+    <ClInclude Include="src\Bundle.h">
+      <Filter>src</Filter>
+    </ClInclude>
+    <ClInclude Include="src\FlowLayout.h">
+      <Filter>src</Filter>
+    </ClInclude>
+    <ClInclude Include="src\Joystick.h">
+      <Filter>src</Filter>
+    </ClInclude>
+    <ClInclude Include="src\MathUtil.h">
+      <Filter>src</Filter>
+    </ClInclude>
+    <ClInclude Include="src\ScriptController.h">
+      <Filter>src</Filter>
+    </ClInclude>
+    <ClInclude Include="src\lua\lua_AbsoluteLayout.h">
+      <Filter>src\lua</Filter>
+    </ClInclude>
+    <ClInclude Include="src\lua\lua_all_bindings.h">
+      <Filter>src\lua</Filter>
+    </ClInclude>
+    <ClInclude Include="src\lua\lua_Animation.h">
+      <Filter>src\lua</Filter>
+    </ClInclude>
+    <ClInclude Include="src\lua\lua_AnimationClip.h">
+      <Filter>src\lua</Filter>
+    </ClInclude>
+    <ClInclude Include="src\lua\lua_AnimationClipListener.h">
+      <Filter>src\lua</Filter>
+    </ClInclude>
+    <ClInclude Include="src\lua\lua_AnimationController.h">
+      <Filter>src\lua</Filter>
+    </ClInclude>
+    <ClInclude Include="src\lua\lua_AnimationTarget.h">
+      <Filter>src\lua</Filter>
+    </ClInclude>
+    <ClInclude Include="src\lua\lua_AnimationValue.h">
+      <Filter>src\lua</Filter>
+    </ClInclude>
+    <ClInclude Include="src\lua\lua_AudioBuffer.h">
+      <Filter>src\lua</Filter>
+    </ClInclude>
+    <ClInclude Include="src\lua\lua_AudioController.h">
+      <Filter>src\lua</Filter>
+    </ClInclude>
+    <ClInclude Include="src\lua\lua_AudioListener.h">
+      <Filter>src\lua</Filter>
+    </ClInclude>
+    <ClInclude Include="src\lua\lua_AudioSource.h">
+      <Filter>src\lua</Filter>
+    </ClInclude>
+    <ClInclude Include="src\lua\lua_BoundingBox.h">
+      <Filter>src\lua</Filter>
+    </ClInclude>
+    <ClInclude Include="src\lua\lua_BoundingSphere.h">
+      <Filter>src\lua</Filter>
+    </ClInclude>
+    <ClInclude Include="src\lua\lua_Bundle.h">
+      <Filter>src\lua</Filter>
+    </ClInclude>
+    <ClInclude Include="src\lua\lua_Button.h">
+      <Filter>src\lua</Filter>
+    </ClInclude>
+    <ClInclude Include="src\lua\lua_Camera.h">
+      <Filter>src\lua</Filter>
+    </ClInclude>
+    <ClInclude Include="src\lua\lua_CheckBox.h">
+      <Filter>src\lua</Filter>
+    </ClInclude>
+    <ClInclude Include="src\lua\lua_Container.h">
+      <Filter>src\lua</Filter>
+    </ClInclude>
+    <ClInclude Include="src\lua\lua_Control.h">
+      <Filter>src\lua</Filter>
+    </ClInclude>
+    <ClInclude Include="src\lua\lua_ControlListener.h">
+      <Filter>src\lua</Filter>
+    </ClInclude>
+    <ClInclude Include="src\lua\lua_Curve.h">
+      <Filter>src\lua</Filter>
+    </ClInclude>
+    <ClInclude Include="src\lua\lua_DepthStencilTarget.h">
+      <Filter>src\lua</Filter>
+    </ClInclude>
+    <ClInclude Include="src\lua\lua_Effect.h">
+      <Filter>src\lua</Filter>
+    </ClInclude>
+    <ClInclude Include="src\lua\lua_FileSystem.h">
+      <Filter>src\lua</Filter>
+    </ClInclude>
+    <ClInclude Include="src\lua\lua_FlowLayout.h">
+      <Filter>src\lua</Filter>
+    </ClInclude>
+    <ClInclude Include="src\lua\lua_Font.h">
+      <Filter>src\lua</Filter>
+    </ClInclude>
+    <ClInclude Include="src\lua\lua_FontText.h">
+      <Filter>src\lua</Filter>
+    </ClInclude>
+    <ClInclude Include="src\lua\lua_Form.h">
+      <Filter>src\lua</Filter>
+    </ClInclude>
+    <ClInclude Include="src\lua\lua_FrameBuffer.h">
+      <Filter>src\lua</Filter>
+    </ClInclude>
+    <ClInclude Include="src\lua\lua_Frustum.h">
+      <Filter>src\lua</Filter>
+    </ClInclude>
+    <ClInclude Include="src\lua\lua_Game.h">
+      <Filter>src\lua</Filter>
+    </ClInclude>
+    <ClInclude Include="src\lua\lua_Global.h">
+      <Filter>src\lua</Filter>
+    </ClInclude>
+    <ClInclude Include="src\lua\lua_Image.h">
+      <Filter>src\lua</Filter>
+    </ClInclude>
+    <ClInclude Include="src\lua\lua_Joint.h">
+      <Filter>src\lua</Filter>
+    </ClInclude>
+    <ClInclude Include="src\lua\lua_Joystick.h">
+      <Filter>src\lua</Filter>
+    </ClInclude>
+    <ClInclude Include="src\lua\lua_Keyboard.h">
+      <Filter>src\lua</Filter>
+    </ClInclude>
+    <ClInclude Include="src\lua\lua_Label.h">
+      <Filter>src\lua</Filter>
+    </ClInclude>
+    <ClInclude Include="src\lua\lua_Layout.h">
+      <Filter>src\lua</Filter>
+    </ClInclude>
+    <ClInclude Include="src\lua\lua_Light.h">
+      <Filter>src\lua</Filter>
+    </ClInclude>
+    <ClInclude Include="src\lua\lua_Material.h">
+      <Filter>src\lua</Filter>
+    </ClInclude>
+    <ClInclude Include="src\lua\lua_MaterialParameter.h">
+      <Filter>src\lua</Filter>
+    </ClInclude>
+    <ClInclude Include="src\lua\lua_MathUtil.h">
+      <Filter>src\lua</Filter>
+    </ClInclude>
+    <ClInclude Include="src\lua\lua_Matrix.h">
+      <Filter>src\lua</Filter>
+    </ClInclude>
+    <ClInclude Include="src\lua\lua_Mesh.h">
+      <Filter>src\lua</Filter>
+    </ClInclude>
+    <ClInclude Include="src\lua\lua_MeshBatch.h">
+      <Filter>src\lua</Filter>
+    </ClInclude>
+    <ClInclude Include="src\lua\lua_MeshPart.h">
+      <Filter>src\lua</Filter>
+    </ClInclude>
+    <ClInclude Include="src\lua\lua_MeshSkin.h">
+      <Filter>src\lua</Filter>
+    </ClInclude>
+    <ClInclude Include="src\lua\lua_Model.h">
+      <Filter>src\lua</Filter>
+    </ClInclude>
+    <ClInclude Include="src\lua\lua_Mouse.h">
+      <Filter>src\lua</Filter>
+    </ClInclude>
+    <ClInclude Include="src\lua\lua_Node.h">
+      <Filter>src\lua</Filter>
+    </ClInclude>
+    <ClInclude Include="src\lua\lua_NodeCloneContext.h">
+      <Filter>src\lua</Filter>
+    </ClInclude>
+    <ClInclude Include="src\lua\lua_ParticleEmitter.h">
+      <Filter>src\lua</Filter>
+    </ClInclude>
+    <ClInclude Include="src\lua\lua_Pass.h">
+      <Filter>src\lua</Filter>
+    </ClInclude>
+    <ClInclude Include="src\lua\lua_PhysicsCharacter.h">
+      <Filter>src\lua</Filter>
+    </ClInclude>
+    <ClInclude Include="src\lua\lua_PhysicsCollisionObject.h">
+      <Filter>src\lua</Filter>
+    </ClInclude>
+    <ClInclude Include="src\lua\lua_PhysicsCollisionObjectCollisionListener.h">
+      <Filter>src\lua</Filter>
+    </ClInclude>
+    <ClInclude Include="src\lua\lua_PhysicsCollisionObjectCollisionPair.h">
+      <Filter>src\lua</Filter>
+    </ClInclude>
+    <ClInclude Include="src\lua\lua_PhysicsCollisionShape.h">
+      <Filter>src\lua</Filter>
+    </ClInclude>
+    <ClInclude Include="src\lua\lua_PhysicsCollisionShapeDefinition.h">
+      <Filter>src\lua</Filter>
+    </ClInclude>
+    <ClInclude Include="src\lua\lua_PhysicsConstraint.h">
+      <Filter>src\lua</Filter>
+    </ClInclude>
+    <ClInclude Include="src\lua\lua_PhysicsController.h">
+      <Filter>src\lua</Filter>
+    </ClInclude>
+    <ClInclude Include="src\lua\lua_PhysicsControllerHitResult.h">
+      <Filter>src\lua</Filter>
+    </ClInclude>
+    <ClInclude Include="src\lua\lua_PhysicsControllerListener.h">
+      <Filter>src\lua</Filter>
+    </ClInclude>
+    <ClInclude Include="src\lua\lua_PhysicsFixedConstraint.h">
+      <Filter>src\lua</Filter>
+    </ClInclude>
+    <ClInclude Include="src\lua\lua_PhysicsGenericConstraint.h">
+      <Filter>src\lua</Filter>
+    </ClInclude>
+    <ClInclude Include="src\lua\lua_PhysicsGhostObject.h">
+      <Filter>src\lua</Filter>
+    </ClInclude>
+    <ClInclude Include="src\lua\lua_PhysicsHingeConstraint.h">
+      <Filter>src\lua</Filter>
+    </ClInclude>
+    <ClInclude Include="src\lua\lua_PhysicsRigidBody.h">
+      <Filter>src\lua</Filter>
+    </ClInclude>
+    <ClInclude Include="src\lua\lua_PhysicsRigidBodyParameters.h">
+      <Filter>src\lua</Filter>
+    </ClInclude>
+    <ClInclude Include="src\lua\lua_PhysicsSocketConstraint.h">
+      <Filter>src\lua</Filter>
+    </ClInclude>
+    <ClInclude Include="src\lua\lua_PhysicsSpringConstraint.h">
+      <Filter>src\lua</Filter>
+    </ClInclude>
+    <ClInclude Include="src\lua\lua_Plane.h">
+      <Filter>src\lua</Filter>
+    </ClInclude>
+    <ClInclude Include="src\lua\lua_Platform.h">
+      <Filter>src\lua</Filter>
+    </ClInclude>
+    <ClInclude Include="src\lua\lua_Properties.h">
+      <Filter>src\lua</Filter>
+    </ClInclude>
+    <ClInclude Include="src\lua\lua_Quaternion.h">
+      <Filter>src\lua</Filter>
+    </ClInclude>
+    <ClInclude Include="src\lua\lua_RadioButton.h">
+      <Filter>src\lua</Filter>
+    </ClInclude>
+    <ClInclude Include="src\lua\lua_Ray.h">
+      <Filter>src\lua</Filter>
+    </ClInclude>
+    <ClInclude Include="src\lua\lua_Rectangle.h">
+      <Filter>src\lua</Filter>
+    </ClInclude>
+    <ClInclude Include="src\lua\lua_Ref.h">
+      <Filter>src\lua</Filter>
+    </ClInclude>
+    <ClInclude Include="src\lua\lua_RenderState.h">
+      <Filter>src\lua</Filter>
+    </ClInclude>
+    <ClInclude Include="src\lua\lua_RenderStateStateBlock.h">
+      <Filter>src\lua</Filter>
+    </ClInclude>
+    <ClInclude Include="src\lua\lua_RenderTarget.h">
+      <Filter>src\lua</Filter>
+    </ClInclude>
+    <ClInclude Include="src\lua\lua_Scene.h">
+      <Filter>src\lua</Filter>
+    </ClInclude>
+    <ClInclude Include="src\lua\lua_ScreenDisplayer.h">
+      <Filter>src\lua</Filter>
+    </ClInclude>
+    <ClInclude Include="src\lua\lua_ScriptController.h">
+      <Filter>src\lua</Filter>
+    </ClInclude>
+    <ClInclude Include="src\lua\lua_Slider.h">
+      <Filter>src\lua</Filter>
+    </ClInclude>
+    <ClInclude Include="src\lua\lua_SpriteBatch.h">
+      <Filter>src\lua</Filter>
+    </ClInclude>
+    <ClInclude Include="src\lua\lua_Technique.h">
+      <Filter>src\lua</Filter>
+    </ClInclude>
+    <ClInclude Include="src\lua\lua_TextBox.h">
+      <Filter>src\lua</Filter>
+    </ClInclude>
+    <ClInclude Include="src\lua\lua_Texture.h">
+      <Filter>src\lua</Filter>
+    </ClInclude>
+    <ClInclude Include="src\lua\lua_TextureSampler.h">
+      <Filter>src\lua</Filter>
+    </ClInclude>
+    <ClInclude Include="src\lua\lua_Theme.h">
+      <Filter>src\lua</Filter>
+    </ClInclude>
+    <ClInclude Include="src\lua\lua_ThemeSideRegions.h">
+      <Filter>src\lua</Filter>
+    </ClInclude>
+    <ClInclude Include="src\lua\lua_ThemeStyle.h">
+      <Filter>src\lua</Filter>
+    </ClInclude>
+    <ClInclude Include="src\lua\lua_ThemeThemeImage.h">
+      <Filter>src\lua</Filter>
+    </ClInclude>
+    <ClInclude Include="src\lua\lua_ThemeUVs.h">
+      <Filter>src\lua</Filter>
+    </ClInclude>
+    <ClInclude Include="src\lua\lua_Touch.h">
+      <Filter>src\lua</Filter>
+    </ClInclude>
+    <ClInclude Include="src\lua\lua_Transform.h">
+      <Filter>src\lua</Filter>
+    </ClInclude>
+    <ClInclude Include="src\lua\lua_TransformListener.h">
+      <Filter>src\lua</Filter>
+    </ClInclude>
+    <ClInclude Include="src\lua\lua_Uniform.h">
+      <Filter>src\lua</Filter>
+    </ClInclude>
+    <ClInclude Include="src\lua\lua_Vector2.h">
+      <Filter>src\lua</Filter>
+    </ClInclude>
+    <ClInclude Include="src\lua\lua_Vector3.h">
+      <Filter>src\lua</Filter>
+    </ClInclude>
+    <ClInclude Include="src\lua\lua_Vector4.h">
+      <Filter>src\lua</Filter>
+    </ClInclude>
+    <ClInclude Include="src\lua\lua_VertexAttributeBinding.h">
+      <Filter>src\lua</Filter>
+    </ClInclude>
+    <ClInclude Include="src\lua\lua_VertexFormat.h">
+      <Filter>src\lua</Filter>
+    </ClInclude>
+    <ClInclude Include="src\lua\lua_VertexFormatElement.h">
+      <Filter>src\lua</Filter>
+    </ClInclude>
+    <ClInclude Include="src\lua\lua_VerticalLayout.h">
+      <Filter>src\lua</Filter>
+    </ClInclude>
+    <ClInclude Include="src\lua\lua_PhysicsControllerHitFilter.h">
+      <Filter>src\lua</Filter>
+    </ClInclude>
+    <ClInclude Include="src\lua\lua_Gamepad.h">
+      <Filter>src\lua</Filter>
+    </ClInclude>
+    <ClInclude Include="src\Gamepad.h">
+      <Filter>src</Filter>
+    </ClInclude>
+    <ClInclude Include="src\lua\lua_AnimationClipListenerEventType.h">
+      <Filter>src\lua</Filter>
+    </ClInclude>
+    <ClInclude Include="src\lua\lua_AudioSourceState.h">
+      <Filter>src\lua</Filter>
+    </ClInclude>
+    <ClInclude Include="src\lua\lua_CameraType.h">
+      <Filter>src\lua</Filter>
+    </ClInclude>
+    <ClInclude Include="src\lua\lua_ContainerScroll.h">
+      <Filter>src\lua</Filter>
+    </ClInclude>
+    <ClInclude Include="src\lua\lua_ControlAlignment.h">
+      <Filter>src\lua</Filter>
+    </ClInclude>
+    <ClInclude Include="src\lua\lua_ControlListenerEventType.h">
+      <Filter>src\lua</Filter>
+    </ClInclude>
+    <ClInclude Include="src\lua\lua_ControlState.h">
+      <Filter>src\lua</Filter>
+    </ClInclude>
+    <ClInclude Include="src\lua\lua_CurveInterpolationType.h">
+      <Filter>src\lua</Filter>
+    </ClInclude>
+    <ClInclude Include="src\lua\lua_DepthStencilTargetFormat.h">
+      <Filter>src\lua</Filter>
+    </ClInclude>
+    <ClInclude Include="src\lua\lua_FontJustify.h">
+      <Filter>src\lua</Filter>
+    </ClInclude>
+    <ClInclude Include="src\lua\lua_FontStyle.h">
+      <Filter>src\lua</Filter>
+    </ClInclude>
+    <ClInclude Include="src\lua\lua_GameClearFlags.h">
+      <Filter>src\lua</Filter>
+    </ClInclude>
+    <ClInclude Include="src\lua\lua_GamepadGamepadEvent.h">
+      <Filter>src\lua</Filter>
+    </ClInclude>
+    <ClInclude Include="src\lua\lua_GameState.h">
+      <Filter>src\lua</Filter>
+    </ClInclude>
+    <ClInclude Include="src\lua\lua_ImageFormat.h">
+      <Filter>src\lua</Filter>
+    </ClInclude>
+    <ClInclude Include="src\lua\lua_KeyboardKey.h">
+      <Filter>src\lua</Filter>
+    </ClInclude>
+    <ClInclude Include="src\lua\lua_KeyboardKeyEvent.h">
+      <Filter>src\lua</Filter>
+    </ClInclude>
+    <ClInclude Include="src\lua\lua_LayoutType.h">
+      <Filter>src\lua</Filter>
+    </ClInclude>
+    <ClInclude Include="src\lua\lua_LightType.h">
+      <Filter>src\lua</Filter>
+    </ClInclude>
+    <ClInclude Include="src\lua\lua_MeshIndexFormat.h">
+      <Filter>src\lua</Filter>
+    </ClInclude>
+    <ClInclude Include="src\lua\lua_MeshPrimitiveType.h">
+      <Filter>src\lua</Filter>
+    </ClInclude>
+    <ClInclude Include="src\lua\lua_MouseMouseEvent.h">
+      <Filter>src\lua</Filter>
+    </ClInclude>
+    <ClInclude Include="src\lua\lua_NodeType.h">
+      <Filter>src\lua</Filter>
+    </ClInclude>
+    <ClInclude Include="src\lua\lua_ParticleEmitterTextureBlending.h">
+      <Filter>src\lua</Filter>
+    </ClInclude>
+    <ClInclude Include="src\lua\lua_PhysicsCollisionObjectCollisionListenerEventType.h">
+      <Filter>src\lua</Filter>
+    </ClInclude>
+    <ClInclude Include="src\lua\lua_PhysicsCollisionObjectType.h">
+      <Filter>src\lua</Filter>
+    </ClInclude>
+    <ClInclude Include="src\lua\lua_PhysicsCollisionShapeType.h">
+      <Filter>src\lua</Filter>
+    </ClInclude>
+    <ClInclude Include="src\lua\lua_PhysicsControllerListenerEventType.h">
+      <Filter>src\lua</Filter>
+    </ClInclude>
+    <ClInclude Include="src\lua\lua_PropertiesType.h">
+      <Filter>src\lua</Filter>
+    </ClInclude>
+    <ClInclude Include="src\lua\lua_RenderStateAutoBinding.h">
+      <Filter>src\lua</Filter>
+    </ClInclude>
+    <ClInclude Include="src\lua\lua_RenderStateBlend.h">
+      <Filter>src\lua</Filter>
+    </ClInclude>
+    <ClInclude Include="src\lua\lua_SceneDebugFlags.h">
+      <Filter>src\lua</Filter>
+    </ClInclude>
+    <ClInclude Include="src\lua\lua_TextureFilter.h">
+      <Filter>src\lua</Filter>
+    </ClInclude>
+    <ClInclude Include="src\lua\lua_TextureFormat.h">
+      <Filter>src\lua</Filter>
+    </ClInclude>
+    <ClInclude Include="src\lua\lua_TextureWrap.h">
+      <Filter>src\lua</Filter>
+    </ClInclude>
+    <ClInclude Include="src\lua\lua_TouchTouchEvent.h">
+      <Filter>src\lua</Filter>
+    </ClInclude>
+    <ClInclude Include="src\lua\lua_VertexFormatUsage.h">
+      <Filter>src\lua</Filter>
+    </ClInclude>
+    <ClInclude Include="src\AIStateMachine.h">
+      <Filter>src</Filter>
+    </ClInclude>
+    <ClInclude Include="src\AIAgent.h">
+      <Filter>src</Filter>
+    </ClInclude>
+    <ClInclude Include="src\AIController.h">
+      <Filter>src</Filter>
+    </ClInclude>
+    <ClInclude Include="src\AIMessage.h">
+      <Filter>src</Filter>
+    </ClInclude>
+    <ClInclude Include="src\AIState.h">
+      <Filter>src</Filter>
+    </ClInclude>
+    <ClInclude Include="src\lua\lua_AIAgent.h">
+      <Filter>src\lua</Filter>
+    </ClInclude>
+    <ClInclude Include="src\lua\lua_AIAgentListener.h">
+      <Filter>src\lua</Filter>
+    </ClInclude>
+    <ClInclude Include="src\lua\lua_AIController.h">
+      <Filter>src\lua</Filter>
+    </ClInclude>
+    <ClInclude Include="src\lua\lua_AIMessage.h">
+      <Filter>src\lua</Filter>
+    </ClInclude>
+    <ClInclude Include="src\lua\lua_AIMessageParameterType.h">
+      <Filter>src\lua</Filter>
+    </ClInclude>
+    <ClInclude Include="src\lua\lua_AIState.h">
+      <Filter>src\lua</Filter>
+    </ClInclude>
+    <ClInclude Include="src\lua\lua_AIStateListener.h">
+      <Filter>src\lua</Filter>
+    </ClInclude>
+    <ClInclude Include="src\lua\lua_AIStateMachine.h">
+      <Filter>src\lua</Filter>
+    </ClInclude>
+    <ClInclude Include="src\ScriptTarget.h">
+      <Filter>src</Filter>
+    </ClInclude>
+    <ClInclude Include="src\lua\lua_ScriptTarget.h">
+      <Filter>src\lua</Filter>
+    </ClInclude>
+    <ClInclude Include="src\Gesture.h">
+      <Filter>src</Filter>
+    </ClInclude>
+    <ClInclude Include="src\lua\lua_Gesture.h">
+      <Filter>src\lua</Filter>
+    </ClInclude>
+    <ClInclude Include="src\lua\lua_GestureGestureEvent.h">
+      <Filter>src\lua</Filter>
+    </ClInclude>
+    <ClInclude Include="src\PhysicsVehicleWheel.h">
+      <Filter>src</Filter>
+    </ClInclude>
+    <ClInclude Include="src\PhysicsVehicle.h">
+      <Filter>src</Filter>
+    </ClInclude>
+    <ClInclude Include="src\lua\lua_PhysicsVehicle.h">
+      <Filter>src\lua</Filter>
+    </ClInclude>
+    <ClInclude Include="src\lua\lua_PhysicsVehicleWheel.h">
+      <Filter>src\lua</Filter>
+    </ClInclude>
+    <ClInclude Include="src\Logger.h">
+      <Filter>src</Filter>
+    </ClInclude>
+    <ClInclude Include="src\lua\lua_Logger.h">
+      <Filter>src\lua</Filter>
+    </ClInclude>
+    <ClInclude Include="src\lua\lua_LoggerLevel.h">
+      <Filter>src\lua</Filter>
+    </ClInclude>
+    <ClInclude Include="src\Stream.h">
+      <Filter>src</Filter>
+    </ClInclude>
+    <ClInclude Include="src\lua\lua_GamepadButtonMapping.h">
+      <Filter>src\lua</Filter>
+    </ClInclude>
+    <ClInclude Include="src\Terrain.h">
+      <Filter>src</Filter>
+    </ClInclude>
+    <ClInclude Include="src\TerrainPatch.h">
+      <Filter>src</Filter>
+    </ClInclude>
+    <ClInclude Include="src\lua\lua_TerrainFlags.h">
+      <Filter>src\lua</Filter>
+    </ClInclude>
+    <ClInclude Include="src\lua\lua_Terrain.h">
+      <Filter>src\lua</Filter>
+    </ClInclude>
+    <ClInclude Include="src\lua\lua_RenderStateDepthFunction.h">
+      <Filter>src\lua</Filter>
+    </ClInclude>
+    <ClInclude Include="src\HeightField.h">
+      <Filter>src</Filter>
+    </ClInclude>
+    <ClInclude Include="src\lua\lua_HeightField.h">
+      <Filter>src\lua</Filter>
+    </ClInclude>
+    <ClInclude Include="src\ImageControl.h">
+      <Filter>src</Filter>
+    </ClInclude>
+    <ClInclude Include="src\lua\lua_ImageControl.h">
+      <Filter>src\lua</Filter>
+    </ClInclude>
+    <ClInclude Include="src\lua\lua_TerrainListener.h">
+      <Filter>src\lua</Filter>
+    </ClInclude>
+    <ClInclude Include="src\lua\lua_RenderStateCullFaceSide.h">
+      <Filter>src\lua</Filter>
+    </ClInclude>
+    <ClInclude Include="src\lua\lua_TextBoxInputMode.h">
+      <Filter>src\lua</Filter>
+    </ClInclude>
+    <ClInclude Include="src\lua\lua_RenderStateStencilFunction.h">
+      <Filter>src\lua</Filter>
+    </ClInclude>
+    <ClInclude Include="src\lua\lua_RenderStateStencilOperation.h">
+      <Filter>src\lua</Filter>
+    </ClInclude>
+    <ClInclude Include="src\SocialController.h">
+      <Filter>src</Filter>
+    </ClInclude>
+    <ClInclude Include="src\SocialSession.h">
+      <Filter>src</Filter>
+    </ClInclude>
+    <ClInclude Include="src\SocialAchievement.h">
+      <Filter>src</Filter>
+    </ClInclude>
+    <ClInclude Include="src\SocialPlayer.h">
+      <Filter>src</Filter>
+    </ClInclude>
+    <ClInclude Include="src\SocialSessionListener.h">
+      <Filter>src</Filter>
+    </ClInclude>
+    <ClInclude Include="src\SocialScore.h">
+      <Filter>src</Filter>
+    </ClInclude>
+    <ClInclude Include="src\social\ScoreloopSocialSession.h">
+      <Filter>src\social</Filter>
+    </ClInclude>
+    <ClInclude Include="src\SocialChallenge.h">
+      <Filter>src</Filter>
+    </ClInclude>
+    <ClInclude Include="src\lua\lua_ControlAutoSize.h">
+      <Filter>src\lua</Filter>
+    </ClInclude>
+    <ClInclude Include="src\lua\lua_FontFormat.h">
+      <Filter>src\lua</Filter>
+    </ClInclude>
+    <ClInclude Include="src\lua\lua_RenderStateFrontFace.h">
+      <Filter>src\lua</Filter>
+    </ClInclude>
+    <ClInclude Include="src\SceneRenderer.h">
+      <Filter>src</Filter>
+    </ClInclude>
+    <ClInclude Include="src\SceneRendererForward.h">
+      <Filter>src</Filter>
+    </ClInclude>
+    <ClInclude Include="src\VisibleSet.h">
+      <Filter>src</Filter>
+    </ClInclude>
+    <ClInclude Include="src\VisibleSetDefault.h">
+      <Filter>src</Filter>
+    </ClInclude>
+    <ClInclude Include="src\social\GooglePlaySocialSession.h">
+      <Filter>src\social</Filter>
+    </ClInclude>
+  </ItemGroup>
+  <ItemGroup>
+    <None Include="src\Game.inl">
+      <Filter>src</Filter>
+    </None>
+    <None Include="src\Image.inl">
+      <Filter>src</Filter>
+    </None>
+    <None Include="src\MeshBatch.inl">
+      <Filter>src</Filter>
+    </None>
+    <None Include="res\logo_black.png">
+      <Filter>res</Filter>
+    </None>
+    <None Include="res\logo_powered_black.png">
+      <Filter>res</Filter>
+    </None>
+    <None Include="res\logo_powered_white.png">
+      <Filter>res</Filter>
+    </None>
+    <None Include="res\logo_white.png">
+      <Filter>res</Filter>
+    </None>
+    <None Include="src\MathUtil.inl">
+      <Filter>src</Filter>
+    </None>
+    <None Include="src\MathUtilNeon.inl">
+      <Filter>src</Filter>
+    </None>
+    <None Include="src\Joystick.inl">
+      <Filter>src</Filter>
+    </None>
+    <None Include="src\ScriptController.inl">
+      <Filter>src</Filter>
+    </None>
+    <None Include="res\shaders\colored.frag">
+      <Filter>res\shaders</Filter>
+    </None>
+    <None Include="res\shaders\colored.vert">
+      <Filter>res\shaders</Filter>
+    </None>
+    <None Include="res\shaders\colored-unlit.frag">
+      <Filter>res\shaders</Filter>
+    </None>
+    <None Include="res\shaders\colored-unlit.vert">
+      <Filter>res\shaders</Filter>
+    </None>
+    <None Include="res\shaders\font.frag">
+      <Filter>res\shaders</Filter>
+    </None>
+    <None Include="res\shaders\font.vert">
+      <Filter>res\shaders</Filter>
+    </None>
+    <None Include="res\shaders\form.frag">
+      <Filter>res\shaders</Filter>
+    </None>
+    <None Include="res\shaders\form.vert">
+      <Filter>res\shaders</Filter>
+    </None>
+    <None Include="res\shaders\lighting.frag">
+      <Filter>res\shaders</Filter>
+    </None>
+    <None Include="res\shaders\lighting-directional.frag">
+      <Filter>res\shaders</Filter>
+    </None>
+    <None Include="res\shaders\lighting-directional.vert">
+      <Filter>res\shaders</Filter>
+    </None>
+    <None Include="res\shaders\lighting-point.frag">
+      <Filter>res\shaders</Filter>
+    </None>
+    <None Include="res\shaders\lighting-point.vert">
+      <Filter>res\shaders</Filter>
+    </None>
+    <None Include="res\shaders\lighting-spot.frag">
+      <Filter>res\shaders</Filter>
+    </None>
+    <None Include="res\shaders\lighting-spot.vert">
+      <Filter>res\shaders</Filter>
+    </None>
+    <None Include="res\shaders\skinning.vert">
+      <Filter>res\shaders</Filter>
+    </None>
+    <None Include="res\shaders\skinning-none.vert">
+      <Filter>res\shaders</Filter>
+    </None>
+    <None Include="res\shaders\sprite.frag">
+      <Filter>res\shaders</Filter>
+    </None>
+    <None Include="res\shaders\sprite.vert">
+      <Filter>res\shaders</Filter>
+    </None>
+    <None Include="res\shaders\terrain.frag">
+      <Filter>res\shaders</Filter>
+    </None>
+    <None Include="res\shaders\terrain.vert">
+      <Filter>res\shaders</Filter>
+    </None>
+    <None Include="res\shaders\textured.frag">
+      <Filter>res\shaders</Filter>
+    </None>
+    <None Include="res\shaders\textured.vert">
+      <Filter>res\shaders</Filter>
+    </None>
+    <None Include="res\shaders\textured-bumped.frag">
+      <Filter>res\shaders</Filter>
+    </None>
+    <None Include="res\shaders\textured-bumped.vert">
+      <Filter>res\shaders</Filter>
+    </None>
+    <None Include="res\shaders\textured-unlit.frag">
+      <Filter>res\shaders</Filter>
+    </None>
+    <None Include="res\shaders\textured-unlit.vert">
+      <Filter>res\shaders</Filter>
+    </None>
+  </ItemGroup>
+  <ItemGroup>
+    <None Include="src\PhysicsFixedConstraint.inl">
+      <Filter>src</Filter>
+    </None>
+    <None Include="src\BoundingBox.inl">
+      <Filter>src</Filter>
+    </None>
+    <None Include="src\PhysicsGenericConstraint.inl">
+      <Filter>src</Filter>
+    </None>
+    <None Include="src\BoundingSphere.inl">
+      <Filter>src</Filter>
+    </None>
+    <None Include="src\PhysicsSpringConstraint.inl">
+      <Filter>src</Filter>
+    </None>
+    <None Include="src\Matrix.inl">
+      <Filter>src</Filter>
+    </None>
+    <None Include="src\PhysicsRigidBody.inl">
+      <Filter>src</Filter>
+    </None>
+    <None Include="src\Plane.inl">
+      <Filter>src</Filter>
+    </None>
+    <None Include="src\Quaternion.inl">
+      <Filter>src</Filter>
+    </None>
+    <None Include="src\Ray.inl">
+      <Filter>src</Filter>
+    </None>
+    <None Include="src\Vector2.inl">
+      <Filter>src</Filter>
+    </None>
+    <None Include="src\Vector3.inl">
+      <Filter>src</Filter>
+    </None>
+    <None Include="src\Vector4.inl">
+      <Filter>src</Filter>
+    </None>
+    <None Include="src\PhysicsConstraint.inl">
+      <Filter>src</Filter>
+    </None>
+  </ItemGroup>
 </Project>
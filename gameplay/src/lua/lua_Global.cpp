#include "ScriptController.h"
#include "lua_Global.h"

namespace gameplay
{

void luaRegister_lua_Global()
{
    ScriptUtil::setGlobalHierarchyPair("AnimationTarget", "Button");
    ScriptUtil::setGlobalHierarchyPair("AnimationTarget", "CheckBox");
    ScriptUtil::setGlobalHierarchyPair("AnimationTarget", "Container");
    ScriptUtil::setGlobalHierarchyPair("AnimationTarget", "Control");
    ScriptUtil::setGlobalHierarchyPair("AnimationTarget", "Form");
    ScriptUtil::setGlobalHierarchyPair("AnimationTarget", "Joint");
    ScriptUtil::setGlobalHierarchyPair("AnimationTarget", "Joystick");
    ScriptUtil::setGlobalHierarchyPair("AnimationTarget", "Label");
    ScriptUtil::setGlobalHierarchyPair("AnimationTarget", "MaterialParameter");
    ScriptUtil::setGlobalHierarchyPair("AnimationTarget", "Node");
    ScriptUtil::setGlobalHierarchyPair("AnimationTarget", "RadioButton");
    ScriptUtil::setGlobalHierarchyPair("AnimationTarget", "Slider");
    ScriptUtil::setGlobalHierarchyPair("AnimationTarget", "TextBox");
    ScriptUtil::setGlobalHierarchyPair("AnimationTarget", "Transform");
    ScriptUtil::setGlobalHierarchyPair("Button", "CheckBox");
    ScriptUtil::setGlobalHierarchyPair("Button", "RadioButton");
    ScriptUtil::setGlobalHierarchyPair("Container", "Form");
    ScriptUtil::setGlobalHierarchyPair("Control", "Button");
    ScriptUtil::setGlobalHierarchyPair("Control", "CheckBox");
    ScriptUtil::setGlobalHierarchyPair("Control", "Container");
    ScriptUtil::setGlobalHierarchyPair("Control", "Form");
    ScriptUtil::setGlobalHierarchyPair("Control", "Joystick");
    ScriptUtil::setGlobalHierarchyPair("Control", "Label");
    ScriptUtil::setGlobalHierarchyPair("Control", "RadioButton");
    ScriptUtil::setGlobalHierarchyPair("Control", "Slider");
    ScriptUtil::setGlobalHierarchyPair("Control", "TextBox");
    ScriptUtil::setGlobalHierarchyPair("Label", "Button");
    ScriptUtil::setGlobalHierarchyPair("Label", "CheckBox");
    ScriptUtil::setGlobalHierarchyPair("Label", "RadioButton");
    ScriptUtil::setGlobalHierarchyPair("Label", "Slider");
    ScriptUtil::setGlobalHierarchyPair("Label", "TextBox");
    ScriptUtil::setGlobalHierarchyPair("Layout", "AbsoluteLayout");
    ScriptUtil::setGlobalHierarchyPair("Layout", "FlowLayout");
    ScriptUtil::setGlobalHierarchyPair("Layout", "VerticalLayout");
    ScriptUtil::setGlobalHierarchyPair("Node", "Joint");
    ScriptUtil::setGlobalHierarchyPair("PhysicsCollisionObject", "PhysicsCharacter");
    ScriptUtil::setGlobalHierarchyPair("PhysicsCollisionObject", "PhysicsGhostObject");
    ScriptUtil::setGlobalHierarchyPair("PhysicsCollisionObject", "PhysicsRigidBody");
    ScriptUtil::setGlobalHierarchyPair("PhysicsCollisionObject", "PhysicsVehicle");
    ScriptUtil::setGlobalHierarchyPair("PhysicsCollisionObject", "PhysicsVehicleWheel");
    ScriptUtil::setGlobalHierarchyPair("PhysicsConstraint", "PhysicsFixedConstraint");
    ScriptUtil::setGlobalHierarchyPair("PhysicsConstraint", "PhysicsGenericConstraint");
    ScriptUtil::setGlobalHierarchyPair("PhysicsConstraint", "PhysicsHingeConstraint");
    ScriptUtil::setGlobalHierarchyPair("PhysicsConstraint", "PhysicsSocketConstraint");
    ScriptUtil::setGlobalHierarchyPair("PhysicsConstraint", "PhysicsSpringConstraint");
    ScriptUtil::setGlobalHierarchyPair("PhysicsGenericConstraint", "PhysicsFixedConstraint");
    ScriptUtil::setGlobalHierarchyPair("PhysicsGenericConstraint", "PhysicsSpringConstraint");
    ScriptUtil::setGlobalHierarchyPair("PhysicsGhostObject", "PhysicsCharacter");
    ScriptUtil::setGlobalHierarchyPair("Ref", "AIAgent");
    ScriptUtil::setGlobalHierarchyPair("Ref", "AIState");
    ScriptUtil::setGlobalHierarchyPair("Ref", "AbsoluteLayout");
    ScriptUtil::setGlobalHierarchyPair("Ref", "Animation");
    ScriptUtil::setGlobalHierarchyPair("Ref", "AnimationClip");
    ScriptUtil::setGlobalHierarchyPair("Ref", "AudioBuffer");
    ScriptUtil::setGlobalHierarchyPair("Ref", "AudioSource");
    ScriptUtil::setGlobalHierarchyPair("Ref", "Bundle");
    ScriptUtil::setGlobalHierarchyPair("Ref", "Button");
    ScriptUtil::setGlobalHierarchyPair("Ref", "Camera");
    ScriptUtil::setGlobalHierarchyPair("Ref", "CheckBox");
    ScriptUtil::setGlobalHierarchyPair("Ref", "Container");
    ScriptUtil::setGlobalHierarchyPair("Ref", "Control");
    ScriptUtil::setGlobalHierarchyPair("Ref", "Curve");
    ScriptUtil::setGlobalHierarchyPair("Ref", "DepthStencilTarget");
    ScriptUtil::setGlobalHierarchyPair("Ref", "Effect");
    ScriptUtil::setGlobalHierarchyPair("Ref", "FlowLayout");
    ScriptUtil::setGlobalHierarchyPair("Ref", "Font");
    ScriptUtil::setGlobalHierarchyPair("Ref", "Form");
    ScriptUtil::setGlobalHierarchyPair("Ref", "FrameBuffer");
<<<<<<< HEAD
    ScriptUtil::setGlobalHierarchyPair("Ref", "GamepadButton");
    ScriptUtil::setGlobalHierarchyPair("Ref", "HeightField");
=======
>>>>>>> 8881e9f0
    ScriptUtil::setGlobalHierarchyPair("Ref", "Image");
    ScriptUtil::setGlobalHierarchyPair("Ref", "Joint");
    ScriptUtil::setGlobalHierarchyPair("Ref", "Joystick");
    ScriptUtil::setGlobalHierarchyPair("Ref", "Label");
    ScriptUtil::setGlobalHierarchyPair("Ref", "Layout");
    ScriptUtil::setGlobalHierarchyPair("Ref", "Light");
    ScriptUtil::setGlobalHierarchyPair("Ref", "Material");
    ScriptUtil::setGlobalHierarchyPair("Ref", "MaterialParameter");
    ScriptUtil::setGlobalHierarchyPair("Ref", "Mesh");
    ScriptUtil::setGlobalHierarchyPair("Ref", "Model");
    ScriptUtil::setGlobalHierarchyPair("Ref", "Node");
    ScriptUtil::setGlobalHierarchyPair("Ref", "ParticleEmitter");
    ScriptUtil::setGlobalHierarchyPair("Ref", "Pass");
    ScriptUtil::setGlobalHierarchyPair("Ref", "PhysicsCollisionShape");
    ScriptUtil::setGlobalHierarchyPair("Ref", "RadioButton");
    ScriptUtil::setGlobalHierarchyPair("Ref", "RenderState");
    ScriptUtil::setGlobalHierarchyPair("Ref", "RenderState::StateBlock");
    ScriptUtil::setGlobalHierarchyPair("Ref", "RenderTarget");
    ScriptUtil::setGlobalHierarchyPair("Ref", "Scene");
    ScriptUtil::setGlobalHierarchyPair("Ref", "Slider");
    ScriptUtil::setGlobalHierarchyPair("Ref", "Technique");
    ScriptUtil::setGlobalHierarchyPair("Ref", "Terrain");
    ScriptUtil::setGlobalHierarchyPair("Ref", "TextBox");
    ScriptUtil::setGlobalHierarchyPair("Ref", "Texture");
    ScriptUtil::setGlobalHierarchyPair("Ref", "Texture::Sampler");
    ScriptUtil::setGlobalHierarchyPair("Ref", "Theme");
    ScriptUtil::setGlobalHierarchyPair("Ref", "Theme::ThemeImage");
    ScriptUtil::setGlobalHierarchyPair("Ref", "VertexAttributeBinding");
    ScriptUtil::setGlobalHierarchyPair("Ref", "VerticalLayout");
    ScriptUtil::setGlobalHierarchyPair("RenderState", "Material");
    ScriptUtil::setGlobalHierarchyPair("RenderState", "Pass");
    ScriptUtil::setGlobalHierarchyPair("RenderState", "Technique");
    ScriptUtil::setGlobalHierarchyPair("ScriptTarget", "AIAgent");
    ScriptUtil::setGlobalHierarchyPair("ScriptTarget", "AIState");
    ScriptUtil::setGlobalHierarchyPair("ScriptTarget", "Button");
    ScriptUtil::setGlobalHierarchyPair("ScriptTarget", "CheckBox");
    ScriptUtil::setGlobalHierarchyPair("ScriptTarget", "Container");
    ScriptUtil::setGlobalHierarchyPair("ScriptTarget", "Control");
    ScriptUtil::setGlobalHierarchyPair("ScriptTarget", "Form");
    ScriptUtil::setGlobalHierarchyPair("ScriptTarget", "Joint");
    ScriptUtil::setGlobalHierarchyPair("ScriptTarget", "Joystick");
    ScriptUtil::setGlobalHierarchyPair("ScriptTarget", "Label");
    ScriptUtil::setGlobalHierarchyPair("ScriptTarget", "Node");
    ScriptUtil::setGlobalHierarchyPair("ScriptTarget", "PhysicsController");
    ScriptUtil::setGlobalHierarchyPair("ScriptTarget", "RadioButton");
    ScriptUtil::setGlobalHierarchyPair("ScriptTarget", "Slider");
    ScriptUtil::setGlobalHierarchyPair("ScriptTarget", "TextBox");
    ScriptUtil::setGlobalHierarchyPair("ScriptTarget", "Transform");
    ScriptUtil::setGlobalHierarchyPair("Transform", "Joint");
    ScriptUtil::setGlobalHierarchyPair("Transform", "Node");
    ScriptUtil::setGlobalHierarchyPair("Transform::Listener", "AudioListener");
    ScriptUtil::setGlobalHierarchyPair("Transform::Listener", "AudioSource");
    ScriptUtil::setGlobalHierarchyPair("Transform::Listener", "Camera");
    ScriptUtil::setGlobalHierarchyPair("Transform::Listener", "MeshSkin");
    ScriptUtil::setGlobalHierarchyPair("Transform::Listener", "PhysicsCharacter");
    ScriptUtil::setGlobalHierarchyPair("Transform::Listener", "PhysicsGhostObject");
    ScriptUtil::setGlobalHierarchyPair("Transform::Listener", "PhysicsRigidBody");
    ScriptUtil::setGlobalHierarchyPair("Transform::Listener", "Terrain");
    ScriptUtil::addStringFromEnumConversionFunction(&gameplay::lua_stringFromEnumGlobal);

    // Register enumeration AIMessage::ParameterType.
    {
        std::vector<std::string> scopePath;
        scopePath.push_back("AIMessage");
        ScriptUtil::registerConstantString("UNDEFINED", "UNDEFINED", scopePath);
        ScriptUtil::registerConstantString("INTEGER", "INTEGER", scopePath);
        ScriptUtil::registerConstantString("LONG", "LONG", scopePath);
        ScriptUtil::registerConstantString("FLOAT", "FLOAT", scopePath);
        ScriptUtil::registerConstantString("DOUBLE", "DOUBLE", scopePath);
        ScriptUtil::registerConstantString("BOOLEAN", "BOOLEAN", scopePath);
        ScriptUtil::registerConstantString("STRING", "STRING", scopePath);
    }

    // Register enumeration AnimationClip::Listener::EventType.
    {
        std::vector<std::string> scopePath;
        scopePath.push_back("AnimationClip");
        scopePath.push_back("Listener");
        ScriptUtil::registerConstantString("BEGIN", "BEGIN", scopePath);
        ScriptUtil::registerConstantString("END", "END", scopePath);
        ScriptUtil::registerConstantString("TIME", "TIME", scopePath);
    }

    // Register enumeration AudioSource::State.
    {
        std::vector<std::string> scopePath;
        scopePath.push_back("AudioSource");
        ScriptUtil::registerConstantString("INITIAL", "INITIAL", scopePath);
        ScriptUtil::registerConstantString("PLAYING", "PLAYING", scopePath);
        ScriptUtil::registerConstantString("PAUSED", "PAUSED", scopePath);
        ScriptUtil::registerConstantString("STOPPED", "STOPPED", scopePath);
    }

    // Register enumeration Camera::Type.
    {
        std::vector<std::string> scopePath;
        scopePath.push_back("Camera");
        ScriptUtil::registerConstantString("PERSPECTIVE", "PERSPECTIVE", scopePath);
        ScriptUtil::registerConstantString("ORTHOGRAPHIC", "ORTHOGRAPHIC", scopePath);
    }

    // Register enumeration Container::Scroll.
    {
        std::vector<std::string> scopePath;
        scopePath.push_back("Container");
        ScriptUtil::registerConstantString("SCROLL_NONE", "SCROLL_NONE", scopePath);
        ScriptUtil::registerConstantString("SCROLL_HORIZONTAL", "SCROLL_HORIZONTAL", scopePath);
        ScriptUtil::registerConstantString("SCROLL_VERTICAL", "SCROLL_VERTICAL", scopePath);
        ScriptUtil::registerConstantString("SCROLL_BOTH", "SCROLL_BOTH", scopePath);
    }

    // Register enumeration Control::Alignment.
    {
        std::vector<std::string> scopePath;
        scopePath.push_back("Control");
        ScriptUtil::registerConstantString("ALIGN_LEFT", "ALIGN_LEFT", scopePath);
        ScriptUtil::registerConstantString("ALIGN_HCENTER", "ALIGN_HCENTER", scopePath);
        ScriptUtil::registerConstantString("ALIGN_RIGHT", "ALIGN_RIGHT", scopePath);
        ScriptUtil::registerConstantString("ALIGN_TOP", "ALIGN_TOP", scopePath);
        ScriptUtil::registerConstantString("ALIGN_VCENTER", "ALIGN_VCENTER", scopePath);
        ScriptUtil::registerConstantString("ALIGN_BOTTOM", "ALIGN_BOTTOM", scopePath);
        ScriptUtil::registerConstantString("ALIGN_TOP_LEFT", "ALIGN_TOP_LEFT", scopePath);
        ScriptUtil::registerConstantString("ALIGN_VCENTER_LEFT", "ALIGN_VCENTER_LEFT", scopePath);
        ScriptUtil::registerConstantString("ALIGN_BOTTOM_LEFT", "ALIGN_BOTTOM_LEFT", scopePath);
        ScriptUtil::registerConstantString("ALIGN_TOP_HCENTER", "ALIGN_TOP_HCENTER", scopePath);
        ScriptUtil::registerConstantString("ALIGN_VCENTER_HCENTER", "ALIGN_VCENTER_HCENTER", scopePath);
        ScriptUtil::registerConstantString("ALIGN_BOTTOM_HCENTER", "ALIGN_BOTTOM_HCENTER", scopePath);
        ScriptUtil::registerConstantString("ALIGN_TOP_RIGHT", "ALIGN_TOP_RIGHT", scopePath);
        ScriptUtil::registerConstantString("ALIGN_VCENTER_RIGHT", "ALIGN_VCENTER_RIGHT", scopePath);
        ScriptUtil::registerConstantString("ALIGN_BOTTOM_RIGHT", "ALIGN_BOTTOM_RIGHT", scopePath);
    }

    // Register enumeration Control::Listener::EventType.
    {
        std::vector<std::string> scopePath;
        scopePath.push_back("Control");
        scopePath.push_back("Listener");
        ScriptUtil::registerConstantString("PRESS", "PRESS", scopePath);
        ScriptUtil::registerConstantString("RELEASE", "RELEASE", scopePath);
        ScriptUtil::registerConstantString("CLICK", "CLICK", scopePath);
        ScriptUtil::registerConstantString("VALUE_CHANGED", "VALUE_CHANGED", scopePath);
        ScriptUtil::registerConstantString("TEXT_CHANGED", "TEXT_CHANGED", scopePath);
        ScriptUtil::registerConstantString("MIDDLE_CLICK", "MIDDLE_CLICK", scopePath);
        ScriptUtil::registerConstantString("RIGHT_CLICK", "RIGHT_CLICK", scopePath);
    }

    // Register enumeration Control::State.
    {
        std::vector<std::string> scopePath;
        scopePath.push_back("Control");
        ScriptUtil::registerConstantString("NORMAL", "NORMAL", scopePath);
        ScriptUtil::registerConstantString("FOCUS", "FOCUS", scopePath);
        ScriptUtil::registerConstantString("ACTIVE", "ACTIVE", scopePath);
        ScriptUtil::registerConstantString("DISABLED", "DISABLED", scopePath);
    }

    // Register enumeration Curve::InterpolationType.
    {
        std::vector<std::string> scopePath;
        scopePath.push_back("Curve");
        ScriptUtil::registerConstantString("BEZIER", "BEZIER", scopePath);
        ScriptUtil::registerConstantString("BSPLINE", "BSPLINE", scopePath);
        ScriptUtil::registerConstantString("FLAT", "FLAT", scopePath);
        ScriptUtil::registerConstantString("HERMITE", "HERMITE", scopePath);
        ScriptUtil::registerConstantString("LINEAR", "LINEAR", scopePath);
        ScriptUtil::registerConstantString("SMOOTH", "SMOOTH", scopePath);
        ScriptUtil::registerConstantString("STEP", "STEP", scopePath);
        ScriptUtil::registerConstantString("QUADRATIC_IN", "QUADRATIC_IN", scopePath);
        ScriptUtil::registerConstantString("QUADRATIC_OUT", "QUADRATIC_OUT", scopePath);
        ScriptUtil::registerConstantString("QUADRATIC_IN_OUT", "QUADRATIC_IN_OUT", scopePath);
        ScriptUtil::registerConstantString("QUADRATIC_OUT_IN", "QUADRATIC_OUT_IN", scopePath);
        ScriptUtil::registerConstantString("CUBIC_IN", "CUBIC_IN", scopePath);
        ScriptUtil::registerConstantString("CUBIC_OUT", "CUBIC_OUT", scopePath);
        ScriptUtil::registerConstantString("CUBIC_IN_OUT", "CUBIC_IN_OUT", scopePath);
        ScriptUtil::registerConstantString("CUBIC_OUT_IN", "CUBIC_OUT_IN", scopePath);
        ScriptUtil::registerConstantString("QUARTIC_IN", "QUARTIC_IN", scopePath);
        ScriptUtil::registerConstantString("QUARTIC_OUT", "QUARTIC_OUT", scopePath);
        ScriptUtil::registerConstantString("QUARTIC_IN_OUT", "QUARTIC_IN_OUT", scopePath);
        ScriptUtil::registerConstantString("QUARTIC_OUT_IN", "QUARTIC_OUT_IN", scopePath);
        ScriptUtil::registerConstantString("QUINTIC_IN", "QUINTIC_IN", scopePath);
        ScriptUtil::registerConstantString("QUINTIC_OUT", "QUINTIC_OUT", scopePath);
        ScriptUtil::registerConstantString("QUINTIC_IN_OUT", "QUINTIC_IN_OUT", scopePath);
        ScriptUtil::registerConstantString("QUINTIC_OUT_IN", "QUINTIC_OUT_IN", scopePath);
        ScriptUtil::registerConstantString("SINE_IN", "SINE_IN", scopePath);
        ScriptUtil::registerConstantString("SINE_OUT", "SINE_OUT", scopePath);
        ScriptUtil::registerConstantString("SINE_IN_OUT", "SINE_IN_OUT", scopePath);
        ScriptUtil::registerConstantString("SINE_OUT_IN", "SINE_OUT_IN", scopePath);
        ScriptUtil::registerConstantString("EXPONENTIAL_IN", "EXPONENTIAL_IN", scopePath);
        ScriptUtil::registerConstantString("EXPONENTIAL_OUT", "EXPONENTIAL_OUT", scopePath);
        ScriptUtil::registerConstantString("EXPONENTIAL_IN_OUT", "EXPONENTIAL_IN_OUT", scopePath);
        ScriptUtil::registerConstantString("EXPONENTIAL_OUT_IN", "EXPONENTIAL_OUT_IN", scopePath);
        ScriptUtil::registerConstantString("CIRCULAR_IN", "CIRCULAR_IN", scopePath);
        ScriptUtil::registerConstantString("CIRCULAR_OUT", "CIRCULAR_OUT", scopePath);
        ScriptUtil::registerConstantString("CIRCULAR_IN_OUT", "CIRCULAR_IN_OUT", scopePath);
        ScriptUtil::registerConstantString("CIRCULAR_OUT_IN", "CIRCULAR_OUT_IN", scopePath);
        ScriptUtil::registerConstantString("ELASTIC_IN", "ELASTIC_IN", scopePath);
        ScriptUtil::registerConstantString("ELASTIC_OUT", "ELASTIC_OUT", scopePath);
        ScriptUtil::registerConstantString("ELASTIC_IN_OUT", "ELASTIC_IN_OUT", scopePath);
        ScriptUtil::registerConstantString("ELASTIC_OUT_IN", "ELASTIC_OUT_IN", scopePath);
        ScriptUtil::registerConstantString("OVERSHOOT_IN", "OVERSHOOT_IN", scopePath);
        ScriptUtil::registerConstantString("OVERSHOOT_OUT", "OVERSHOOT_OUT", scopePath);
        ScriptUtil::registerConstantString("OVERSHOOT_IN_OUT", "OVERSHOOT_IN_OUT", scopePath);
        ScriptUtil::registerConstantString("OVERSHOOT_OUT_IN", "OVERSHOOT_OUT_IN", scopePath);
        ScriptUtil::registerConstantString("BOUNCE_IN", "BOUNCE_IN", scopePath);
        ScriptUtil::registerConstantString("BOUNCE_OUT", "BOUNCE_OUT", scopePath);
        ScriptUtil::registerConstantString("BOUNCE_IN_OUT", "BOUNCE_IN_OUT", scopePath);
        ScriptUtil::registerConstantString("BOUNCE_OUT_IN", "BOUNCE_OUT_IN", scopePath);
    }

    // Register enumeration DepthStencilTarget::Format.
    {
        std::vector<std::string> scopePath;
        scopePath.push_back("DepthStencilTarget");
        ScriptUtil::registerConstantString("DEPTH", "DEPTH", scopePath);
        ScriptUtil::registerConstantString("DEPTH_STENCIL", "DEPTH_STENCIL", scopePath);
    }

    // Register enumeration Font::Justify.
    {
        std::vector<std::string> scopePath;
        scopePath.push_back("Font");
        ScriptUtil::registerConstantString("ALIGN_LEFT", "ALIGN_LEFT", scopePath);
        ScriptUtil::registerConstantString("ALIGN_HCENTER", "ALIGN_HCENTER", scopePath);
        ScriptUtil::registerConstantString("ALIGN_RIGHT", "ALIGN_RIGHT", scopePath);
        ScriptUtil::registerConstantString("ALIGN_TOP", "ALIGN_TOP", scopePath);
        ScriptUtil::registerConstantString("ALIGN_VCENTER", "ALIGN_VCENTER", scopePath);
        ScriptUtil::registerConstantString("ALIGN_BOTTOM", "ALIGN_BOTTOM", scopePath);
        ScriptUtil::registerConstantString("ALIGN_TOP_LEFT", "ALIGN_TOP_LEFT", scopePath);
        ScriptUtil::registerConstantString("ALIGN_VCENTER_LEFT", "ALIGN_VCENTER_LEFT", scopePath);
        ScriptUtil::registerConstantString("ALIGN_BOTTOM_LEFT", "ALIGN_BOTTOM_LEFT", scopePath);
        ScriptUtil::registerConstantString("ALIGN_TOP_HCENTER", "ALIGN_TOP_HCENTER", scopePath);
        ScriptUtil::registerConstantString("ALIGN_VCENTER_HCENTER", "ALIGN_VCENTER_HCENTER", scopePath);
        ScriptUtil::registerConstantString("ALIGN_BOTTOM_HCENTER", "ALIGN_BOTTOM_HCENTER", scopePath);
        ScriptUtil::registerConstantString("ALIGN_TOP_RIGHT", "ALIGN_TOP_RIGHT", scopePath);
        ScriptUtil::registerConstantString("ALIGN_VCENTER_RIGHT", "ALIGN_VCENTER_RIGHT", scopePath);
        ScriptUtil::registerConstantString("ALIGN_BOTTOM_RIGHT", "ALIGN_BOTTOM_RIGHT", scopePath);
    }

    // Register enumeration Font::Style.
    {
        std::vector<std::string> scopePath;
        scopePath.push_back("Font");
        ScriptUtil::registerConstantString("PLAIN", "PLAIN", scopePath);
        ScriptUtil::registerConstantString("BOLD", "BOLD", scopePath);
        ScriptUtil::registerConstantString("ITALIC", "ITALIC", scopePath);
        ScriptUtil::registerConstantString("BOLD_ITALIC", "BOLD_ITALIC", scopePath);
    }

    // Register enumeration Game::ClearFlags.
    {
        std::vector<std::string> scopePath;
        scopePath.push_back("Game");
        ScriptUtil::registerConstantString("CLEAR_COLOR", "CLEAR_COLOR", scopePath);
        ScriptUtil::registerConstantString("CLEAR_DEPTH", "CLEAR_DEPTH", scopePath);
        ScriptUtil::registerConstantString("CLEAR_STENCIL", "CLEAR_STENCIL", scopePath);
        ScriptUtil::registerConstantString("CLEAR_COLOR_DEPTH", "CLEAR_COLOR_DEPTH", scopePath);
        ScriptUtil::registerConstantString("CLEAR_COLOR_STENCIL", "CLEAR_COLOR_STENCIL", scopePath);
        ScriptUtil::registerConstantString("CLEAR_DEPTH_STENCIL", "CLEAR_DEPTH_STENCIL", scopePath);
        ScriptUtil::registerConstantString("CLEAR_COLOR_DEPTH_STENCIL", "CLEAR_COLOR_DEPTH_STENCIL", scopePath);
    }

    // Register enumeration Game::State.
    {
        std::vector<std::string> scopePath;
        scopePath.push_back("Game");
        ScriptUtil::registerConstantString("UNINITIALIZED", "UNINITIALIZED", scopePath);
        ScriptUtil::registerConstantString("RUNNING", "RUNNING", scopePath);
        ScriptUtil::registerConstantString("PAUSED", "PAUSED", scopePath);
    }

    // Register enumeration Gamepad::ButtonMapping.
    {
        std::vector<std::string> scopePath;
        scopePath.push_back("Gamepad");
        ScriptUtil::registerConstantString("BUTTON_A", "BUTTON_A", scopePath);
        ScriptUtil::registerConstantString("BUTTON_B", "BUTTON_B", scopePath);
        ScriptUtil::registerConstantString("BUTTON_C", "BUTTON_C", scopePath);
        ScriptUtil::registerConstantString("BUTTON_X", "BUTTON_X", scopePath);
        ScriptUtil::registerConstantString("BUTTON_Y", "BUTTON_Y", scopePath);
        ScriptUtil::registerConstantString("BUTTON_Z", "BUTTON_Z", scopePath);
        ScriptUtil::registerConstantString("BUTTON_MENU1", "BUTTON_MENU1", scopePath);
        ScriptUtil::registerConstantString("BUTTON_MENU2", "BUTTON_MENU2", scopePath);
        ScriptUtil::registerConstantString("BUTTON_MENU3", "BUTTON_MENU3", scopePath);
        ScriptUtil::registerConstantString("BUTTON_MENU4", "BUTTON_MENU4", scopePath);
        ScriptUtil::registerConstantString("BUTTON_L1", "BUTTON_L1", scopePath);
        ScriptUtil::registerConstantString("BUTTON_L2", "BUTTON_L2", scopePath);
        ScriptUtil::registerConstantString("BUTTON_L3", "BUTTON_L3", scopePath);
        ScriptUtil::registerConstantString("BUTTON_R1", "BUTTON_R1", scopePath);
        ScriptUtil::registerConstantString("BUTTON_R2", "BUTTON_R2", scopePath);
        ScriptUtil::registerConstantString("BUTTON_R3", "BUTTON_R3", scopePath);
        ScriptUtil::registerConstantString("BUTTON_UP", "BUTTON_UP", scopePath);
        ScriptUtil::registerConstantString("BUTTON_DOWN", "BUTTON_DOWN", scopePath);
        ScriptUtil::registerConstantString("BUTTON_LEFT", "BUTTON_LEFT", scopePath);
        ScriptUtil::registerConstantString("BUTTON_RIGHT", "BUTTON_RIGHT", scopePath);
    }

    // Register enumeration Gamepad::GamepadEvent.
    {
        std::vector<std::string> scopePath;
        scopePath.push_back("Gamepad");
        ScriptUtil::registerConstantString("CONNECTED_EVENT", "CONNECTED_EVENT", scopePath);
        ScriptUtil::registerConstantString("DISCONNECTED_EVENT", "DISCONNECTED_EVENT", scopePath);
    }

    // Register enumeration Gesture::GestureEvent.
    {
        std::vector<std::string> scopePath;
        scopePath.push_back("Gesture");
        ScriptUtil::registerConstantString("GESTURE_TAP", "GESTURE_TAP", scopePath);
        ScriptUtil::registerConstantString("GESTURE_SWIPE", "GESTURE_SWIPE", scopePath);
        ScriptUtil::registerConstantString("GESTURE_PINCH", "GESTURE_PINCH", scopePath);
        ScriptUtil::registerConstantString("GESTURE_ANY_SUPPORTED", "GESTURE_ANY_SUPPORTED", scopePath);
    }

    // Register enumeration Image::Format.
    {
        std::vector<std::string> scopePath;
        scopePath.push_back("Image");
        ScriptUtil::registerConstantString("RGB", "RGB", scopePath);
        ScriptUtil::registerConstantString("RGBA", "RGBA", scopePath);
    }

    // Register enumeration Keyboard::Key.
    {
        std::vector<std::string> scopePath;
        scopePath.push_back("Keyboard");
        ScriptUtil::registerConstantString("KEY_NONE", "KEY_NONE", scopePath);
        ScriptUtil::registerConstantString("KEY_PAUSE", "KEY_PAUSE", scopePath);
        ScriptUtil::registerConstantString("KEY_SCROLL_LOCK", "KEY_SCROLL_LOCK", scopePath);
        ScriptUtil::registerConstantString("KEY_PRINT", "KEY_PRINT", scopePath);
        ScriptUtil::registerConstantString("KEY_SYSREQ", "KEY_SYSREQ", scopePath);
        ScriptUtil::registerConstantString("KEY_BREAK", "KEY_BREAK", scopePath);
        ScriptUtil::registerConstantString("KEY_ESCAPE", "KEY_ESCAPE", scopePath);
        ScriptUtil::registerConstantString("KEY_BACKSPACE", "KEY_BACKSPACE", scopePath);
        ScriptUtil::registerConstantString("KEY_TAB", "KEY_TAB", scopePath);
        ScriptUtil::registerConstantString("KEY_BACK_TAB", "KEY_BACK_TAB", scopePath);
        ScriptUtil::registerConstantString("KEY_RETURN", "KEY_RETURN", scopePath);
        ScriptUtil::registerConstantString("KEY_CAPS_LOCK", "KEY_CAPS_LOCK", scopePath);
        ScriptUtil::registerConstantString("KEY_SHIFT", "KEY_SHIFT", scopePath);
        ScriptUtil::registerConstantString("KEY_CTRL", "KEY_CTRL", scopePath);
        ScriptUtil::registerConstantString("KEY_ALT", "KEY_ALT", scopePath);
        ScriptUtil::registerConstantString("KEY_MENU", "KEY_MENU", scopePath);
        ScriptUtil::registerConstantString("KEY_HYPER", "KEY_HYPER", scopePath);
        ScriptUtil::registerConstantString("KEY_INSERT", "KEY_INSERT", scopePath);
        ScriptUtil::registerConstantString("KEY_HOME", "KEY_HOME", scopePath);
        ScriptUtil::registerConstantString("KEY_PG_UP", "KEY_PG_UP", scopePath);
        ScriptUtil::registerConstantString("KEY_DELETE", "KEY_DELETE", scopePath);
        ScriptUtil::registerConstantString("KEY_END", "KEY_END", scopePath);
        ScriptUtil::registerConstantString("KEY_PG_DOWN", "KEY_PG_DOWN", scopePath);
        ScriptUtil::registerConstantString("KEY_LEFT_ARROW", "KEY_LEFT_ARROW", scopePath);
        ScriptUtil::registerConstantString("KEY_RIGHT_ARROW", "KEY_RIGHT_ARROW", scopePath);
        ScriptUtil::registerConstantString("KEY_UP_ARROW", "KEY_UP_ARROW", scopePath);
        ScriptUtil::registerConstantString("KEY_DOWN_ARROW", "KEY_DOWN_ARROW", scopePath);
        ScriptUtil::registerConstantString("KEY_NUM_LOCK", "KEY_NUM_LOCK", scopePath);
        ScriptUtil::registerConstantString("KEY_KP_PLUS", "KEY_KP_PLUS", scopePath);
        ScriptUtil::registerConstantString("KEY_KP_MINUS", "KEY_KP_MINUS", scopePath);
        ScriptUtil::registerConstantString("KEY_KP_MULTIPLY", "KEY_KP_MULTIPLY", scopePath);
        ScriptUtil::registerConstantString("KEY_KP_DIVIDE", "KEY_KP_DIVIDE", scopePath);
        ScriptUtil::registerConstantString("KEY_KP_ENTER", "KEY_KP_ENTER", scopePath);
        ScriptUtil::registerConstantString("KEY_KP_HOME", "KEY_KP_HOME", scopePath);
        ScriptUtil::registerConstantString("KEY_KP_UP", "KEY_KP_UP", scopePath);
        ScriptUtil::registerConstantString("KEY_KP_PG_UP", "KEY_KP_PG_UP", scopePath);
        ScriptUtil::registerConstantString("KEY_KP_LEFT", "KEY_KP_LEFT", scopePath);
        ScriptUtil::registerConstantString("KEY_KP_FIVE", "KEY_KP_FIVE", scopePath);
        ScriptUtil::registerConstantString("KEY_KP_RIGHT", "KEY_KP_RIGHT", scopePath);
        ScriptUtil::registerConstantString("KEY_KP_END", "KEY_KP_END", scopePath);
        ScriptUtil::registerConstantString("KEY_KP_DOWN", "KEY_KP_DOWN", scopePath);
        ScriptUtil::registerConstantString("KEY_KP_PG_DOWN", "KEY_KP_PG_DOWN", scopePath);
        ScriptUtil::registerConstantString("KEY_KP_INSERT", "KEY_KP_INSERT", scopePath);
        ScriptUtil::registerConstantString("KEY_KP_DELETE", "KEY_KP_DELETE", scopePath);
        ScriptUtil::registerConstantString("KEY_F1", "KEY_F1", scopePath);
        ScriptUtil::registerConstantString("KEY_F2", "KEY_F2", scopePath);
        ScriptUtil::registerConstantString("KEY_F3", "KEY_F3", scopePath);
        ScriptUtil::registerConstantString("KEY_F4", "KEY_F4", scopePath);
        ScriptUtil::registerConstantString("KEY_F5", "KEY_F5", scopePath);
        ScriptUtil::registerConstantString("KEY_F6", "KEY_F6", scopePath);
        ScriptUtil::registerConstantString("KEY_F7", "KEY_F7", scopePath);
        ScriptUtil::registerConstantString("KEY_F8", "KEY_F8", scopePath);
        ScriptUtil::registerConstantString("KEY_F9", "KEY_F9", scopePath);
        ScriptUtil::registerConstantString("KEY_F10", "KEY_F10", scopePath);
        ScriptUtil::registerConstantString("KEY_F11", "KEY_F11", scopePath);
        ScriptUtil::registerConstantString("KEY_F12", "KEY_F12", scopePath);
        ScriptUtil::registerConstantString("KEY_SPACE", "KEY_SPACE", scopePath);
        ScriptUtil::registerConstantString("KEY_EXCLAM", "KEY_EXCLAM", scopePath);
        ScriptUtil::registerConstantString("KEY_QUOTE", "KEY_QUOTE", scopePath);
        ScriptUtil::registerConstantString("KEY_NUMBER", "KEY_NUMBER", scopePath);
        ScriptUtil::registerConstantString("KEY_DOLLAR", "KEY_DOLLAR", scopePath);
        ScriptUtil::registerConstantString("KEY_PERCENT", "KEY_PERCENT", scopePath);
        ScriptUtil::registerConstantString("KEY_CIRCUMFLEX", "KEY_CIRCUMFLEX", scopePath);
        ScriptUtil::registerConstantString("KEY_AMPERSAND", "KEY_AMPERSAND", scopePath);
        ScriptUtil::registerConstantString("KEY_APOSTROPHE", "KEY_APOSTROPHE", scopePath);
        ScriptUtil::registerConstantString("KEY_LEFT_PARENTHESIS", "KEY_LEFT_PARENTHESIS", scopePath);
        ScriptUtil::registerConstantString("KEY_RIGHT_PARENTHESIS", "KEY_RIGHT_PARENTHESIS", scopePath);
        ScriptUtil::registerConstantString("KEY_ASTERISK", "KEY_ASTERISK", scopePath);
        ScriptUtil::registerConstantString("KEY_PLUS", "KEY_PLUS", scopePath);
        ScriptUtil::registerConstantString("KEY_COMMA", "KEY_COMMA", scopePath);
        ScriptUtil::registerConstantString("KEY_MINUS", "KEY_MINUS", scopePath);
        ScriptUtil::registerConstantString("KEY_PERIOD", "KEY_PERIOD", scopePath);
        ScriptUtil::registerConstantString("KEY_SLASH", "KEY_SLASH", scopePath);
        ScriptUtil::registerConstantString("KEY_ZERO", "KEY_ZERO", scopePath);
        ScriptUtil::registerConstantString("KEY_ONE", "KEY_ONE", scopePath);
        ScriptUtil::registerConstantString("KEY_TWO", "KEY_TWO", scopePath);
        ScriptUtil::registerConstantString("KEY_THREE", "KEY_THREE", scopePath);
        ScriptUtil::registerConstantString("KEY_FOUR", "KEY_FOUR", scopePath);
        ScriptUtil::registerConstantString("KEY_FIVE", "KEY_FIVE", scopePath);
        ScriptUtil::registerConstantString("KEY_SIX", "KEY_SIX", scopePath);
        ScriptUtil::registerConstantString("KEY_SEVEN", "KEY_SEVEN", scopePath);
        ScriptUtil::registerConstantString("KEY_EIGHT", "KEY_EIGHT", scopePath);
        ScriptUtil::registerConstantString("KEY_NINE", "KEY_NINE", scopePath);
        ScriptUtil::registerConstantString("KEY_COLON", "KEY_COLON", scopePath);
        ScriptUtil::registerConstantString("KEY_SEMICOLON", "KEY_SEMICOLON", scopePath);
        ScriptUtil::registerConstantString("KEY_LESS_THAN", "KEY_LESS_THAN", scopePath);
        ScriptUtil::registerConstantString("KEY_EQUAL", "KEY_EQUAL", scopePath);
        ScriptUtil::registerConstantString("KEY_GREATER_THAN", "KEY_GREATER_THAN", scopePath);
        ScriptUtil::registerConstantString("KEY_QUESTION", "KEY_QUESTION", scopePath);
        ScriptUtil::registerConstantString("KEY_AT", "KEY_AT", scopePath);
        ScriptUtil::registerConstantString("KEY_CAPITAL_A", "KEY_CAPITAL_A", scopePath);
        ScriptUtil::registerConstantString("KEY_CAPITAL_B", "KEY_CAPITAL_B", scopePath);
        ScriptUtil::registerConstantString("KEY_CAPITAL_C", "KEY_CAPITAL_C", scopePath);
        ScriptUtil::registerConstantString("KEY_CAPITAL_D", "KEY_CAPITAL_D", scopePath);
        ScriptUtil::registerConstantString("KEY_CAPITAL_E", "KEY_CAPITAL_E", scopePath);
        ScriptUtil::registerConstantString("KEY_CAPITAL_F", "KEY_CAPITAL_F", scopePath);
        ScriptUtil::registerConstantString("KEY_CAPITAL_G", "KEY_CAPITAL_G", scopePath);
        ScriptUtil::registerConstantString("KEY_CAPITAL_H", "KEY_CAPITAL_H", scopePath);
        ScriptUtil::registerConstantString("KEY_CAPITAL_I", "KEY_CAPITAL_I", scopePath);
        ScriptUtil::registerConstantString("KEY_CAPITAL_J", "KEY_CAPITAL_J", scopePath);
        ScriptUtil::registerConstantString("KEY_CAPITAL_K", "KEY_CAPITAL_K", scopePath);
        ScriptUtil::registerConstantString("KEY_CAPITAL_L", "KEY_CAPITAL_L", scopePath);
        ScriptUtil::registerConstantString("KEY_CAPITAL_M", "KEY_CAPITAL_M", scopePath);
        ScriptUtil::registerConstantString("KEY_CAPITAL_N", "KEY_CAPITAL_N", scopePath);
        ScriptUtil::registerConstantString("KEY_CAPITAL_O", "KEY_CAPITAL_O", scopePath);
        ScriptUtil::registerConstantString("KEY_CAPITAL_P", "KEY_CAPITAL_P", scopePath);
        ScriptUtil::registerConstantString("KEY_CAPITAL_Q", "KEY_CAPITAL_Q", scopePath);
        ScriptUtil::registerConstantString("KEY_CAPITAL_R", "KEY_CAPITAL_R", scopePath);
        ScriptUtil::registerConstantString("KEY_CAPITAL_S", "KEY_CAPITAL_S", scopePath);
        ScriptUtil::registerConstantString("KEY_CAPITAL_T", "KEY_CAPITAL_T", scopePath);
        ScriptUtil::registerConstantString("KEY_CAPITAL_U", "KEY_CAPITAL_U", scopePath);
        ScriptUtil::registerConstantString("KEY_CAPITAL_V", "KEY_CAPITAL_V", scopePath);
        ScriptUtil::registerConstantString("KEY_CAPITAL_W", "KEY_CAPITAL_W", scopePath);
        ScriptUtil::registerConstantString("KEY_CAPITAL_X", "KEY_CAPITAL_X", scopePath);
        ScriptUtil::registerConstantString("KEY_CAPITAL_Y", "KEY_CAPITAL_Y", scopePath);
        ScriptUtil::registerConstantString("KEY_CAPITAL_Z", "KEY_CAPITAL_Z", scopePath);
        ScriptUtil::registerConstantString("KEY_LEFT_BRACKET", "KEY_LEFT_BRACKET", scopePath);
        ScriptUtil::registerConstantString("KEY_BACK_SLASH", "KEY_BACK_SLASH", scopePath);
        ScriptUtil::registerConstantString("KEY_RIGHT_BRACKET", "KEY_RIGHT_BRACKET", scopePath);
        ScriptUtil::registerConstantString("KEY_UNDERSCORE", "KEY_UNDERSCORE", scopePath);
        ScriptUtil::registerConstantString("KEY_GRAVE", "KEY_GRAVE", scopePath);
        ScriptUtil::registerConstantString("KEY_A", "KEY_A", scopePath);
        ScriptUtil::registerConstantString("KEY_B", "KEY_B", scopePath);
        ScriptUtil::registerConstantString("KEY_C", "KEY_C", scopePath);
        ScriptUtil::registerConstantString("KEY_D", "KEY_D", scopePath);
        ScriptUtil::registerConstantString("KEY_E", "KEY_E", scopePath);
        ScriptUtil::registerConstantString("KEY_F", "KEY_F", scopePath);
        ScriptUtil::registerConstantString("KEY_G", "KEY_G", scopePath);
        ScriptUtil::registerConstantString("KEY_H", "KEY_H", scopePath);
        ScriptUtil::registerConstantString("KEY_I", "KEY_I", scopePath);
        ScriptUtil::registerConstantString("KEY_J", "KEY_J", scopePath);
        ScriptUtil::registerConstantString("KEY_K", "KEY_K", scopePath);
        ScriptUtil::registerConstantString("KEY_L", "KEY_L", scopePath);
        ScriptUtil::registerConstantString("KEY_M", "KEY_M", scopePath);
        ScriptUtil::registerConstantString("KEY_N", "KEY_N", scopePath);
        ScriptUtil::registerConstantString("KEY_O", "KEY_O", scopePath);
        ScriptUtil::registerConstantString("KEY_P", "KEY_P", scopePath);
        ScriptUtil::registerConstantString("KEY_Q", "KEY_Q", scopePath);
        ScriptUtil::registerConstantString("KEY_R", "KEY_R", scopePath);
        ScriptUtil::registerConstantString("KEY_S", "KEY_S", scopePath);
        ScriptUtil::registerConstantString("KEY_T", "KEY_T", scopePath);
        ScriptUtil::registerConstantString("KEY_U", "KEY_U", scopePath);
        ScriptUtil::registerConstantString("KEY_V", "KEY_V", scopePath);
        ScriptUtil::registerConstantString("KEY_W", "KEY_W", scopePath);
        ScriptUtil::registerConstantString("KEY_X", "KEY_X", scopePath);
        ScriptUtil::registerConstantString("KEY_Y", "KEY_Y", scopePath);
        ScriptUtil::registerConstantString("KEY_Z", "KEY_Z", scopePath);
        ScriptUtil::registerConstantString("KEY_LEFT_BRACE", "KEY_LEFT_BRACE", scopePath);
        ScriptUtil::registerConstantString("KEY_BAR", "KEY_BAR", scopePath);
        ScriptUtil::registerConstantString("KEY_RIGHT_BRACE", "KEY_RIGHT_BRACE", scopePath);
        ScriptUtil::registerConstantString("KEY_TILDE", "KEY_TILDE", scopePath);
        ScriptUtil::registerConstantString("KEY_EURO", "KEY_EURO", scopePath);
        ScriptUtil::registerConstantString("KEY_POUND", "KEY_POUND", scopePath);
        ScriptUtil::registerConstantString("KEY_YEN", "KEY_YEN", scopePath);
        ScriptUtil::registerConstantString("KEY_MIDDLE_DOT", "KEY_MIDDLE_DOT", scopePath);
        ScriptUtil::registerConstantString("KEY_SEARCH", "KEY_SEARCH", scopePath);
    }

    // Register enumeration Keyboard::KeyEvent.
    {
        std::vector<std::string> scopePath;
        scopePath.push_back("Keyboard");
        ScriptUtil::registerConstantString("KEY_PRESS", "KEY_PRESS", scopePath);
        ScriptUtil::registerConstantString("KEY_RELEASE", "KEY_RELEASE", scopePath);
        ScriptUtil::registerConstantString("KEY_CHAR", "KEY_CHAR", scopePath);
    }

    // Register enumeration Layout::Type.
    {
        std::vector<std::string> scopePath;
        scopePath.push_back("Layout");
        ScriptUtil::registerConstantString("LAYOUT_FLOW", "LAYOUT_FLOW", scopePath);
        ScriptUtil::registerConstantString("LAYOUT_VERTICAL", "LAYOUT_VERTICAL", scopePath);
        ScriptUtil::registerConstantString("LAYOUT_ABSOLUTE", "LAYOUT_ABSOLUTE", scopePath);
    }

    // Register enumeration Light::Type.
    {
        std::vector<std::string> scopePath;
        scopePath.push_back("Light");
        ScriptUtil::registerConstantString("DIRECTIONAL", "DIRECTIONAL", scopePath);
        ScriptUtil::registerConstantString("POINT", "POINT", scopePath);
        ScriptUtil::registerConstantString("SPOT", "SPOT", scopePath);
    }

    // Register enumeration Logger::Level.
    {
        std::vector<std::string> scopePath;
        scopePath.push_back("Logger");
        ScriptUtil::registerConstantString("LEVEL_INFO", "LEVEL_INFO", scopePath);
        ScriptUtil::registerConstantString("LEVEL_WARN", "LEVEL_WARN", scopePath);
        ScriptUtil::registerConstantString("LEVEL_ERROR", "LEVEL_ERROR", scopePath);
    }

    // Register enumeration Mesh::IndexFormat.
    {
        std::vector<std::string> scopePath;
        scopePath.push_back("Mesh");
        ScriptUtil::registerConstantString("INDEX8", "INDEX8", scopePath);
        ScriptUtil::registerConstantString("INDEX16", "INDEX16", scopePath);
        ScriptUtil::registerConstantString("INDEX32", "INDEX32", scopePath);
    }

    // Register enumeration Mesh::PrimitiveType.
    {
        std::vector<std::string> scopePath;
        scopePath.push_back("Mesh");
        ScriptUtil::registerConstantString("TRIANGLES", "TRIANGLES", scopePath);
        ScriptUtil::registerConstantString("TRIANGLE_STRIP", "TRIANGLE_STRIP", scopePath);
        ScriptUtil::registerConstantString("LINES", "LINES", scopePath);
        ScriptUtil::registerConstantString("LINE_STRIP", "LINE_STRIP", scopePath);
        ScriptUtil::registerConstantString("POINTS", "POINTS", scopePath);
    }

    // Register enumeration Mouse::MouseEvent.
    {
        std::vector<std::string> scopePath;
        scopePath.push_back("Mouse");
        ScriptUtil::registerConstantString("MOUSE_PRESS_LEFT_BUTTON", "MOUSE_PRESS_LEFT_BUTTON", scopePath);
        ScriptUtil::registerConstantString("MOUSE_RELEASE_LEFT_BUTTON", "MOUSE_RELEASE_LEFT_BUTTON", scopePath);
        ScriptUtil::registerConstantString("MOUSE_PRESS_MIDDLE_BUTTON", "MOUSE_PRESS_MIDDLE_BUTTON", scopePath);
        ScriptUtil::registerConstantString("MOUSE_RELEASE_MIDDLE_BUTTON", "MOUSE_RELEASE_MIDDLE_BUTTON", scopePath);
        ScriptUtil::registerConstantString("MOUSE_PRESS_RIGHT_BUTTON", "MOUSE_PRESS_RIGHT_BUTTON", scopePath);
        ScriptUtil::registerConstantString("MOUSE_RELEASE_RIGHT_BUTTON", "MOUSE_RELEASE_RIGHT_BUTTON", scopePath);
        ScriptUtil::registerConstantString("MOUSE_MOVE", "MOUSE_MOVE", scopePath);
        ScriptUtil::registerConstantString("MOUSE_WHEEL", "MOUSE_WHEEL", scopePath);
    }

    // Register enumeration Node::Type.
    {
        std::vector<std::string> scopePath;
        scopePath.push_back("Node");
        ScriptUtil::registerConstantString("NODE", "NODE", scopePath);
        ScriptUtil::registerConstantString("JOINT", "JOINT", scopePath);
    }

    // Register enumeration ParticleEmitter::TextureBlending.
    {
        std::vector<std::string> scopePath;
        scopePath.push_back("ParticleEmitter");
        ScriptUtil::registerConstantString("BLEND_OPAQUE", "BLEND_OPAQUE", scopePath);
        ScriptUtil::registerConstantString("BLEND_TRANSPARENT", "BLEND_TRANSPARENT", scopePath);
        ScriptUtil::registerConstantString("BLEND_ADDITIVE", "BLEND_ADDITIVE", scopePath);
        ScriptUtil::registerConstantString("BLEND_MULTIPLIED", "BLEND_MULTIPLIED", scopePath);
    }

    // Register enumeration PhysicsCollisionObject::CollisionListener::EventType.
    {
        std::vector<std::string> scopePath;
        scopePath.push_back("PhysicsCollisionObject");
        scopePath.push_back("CollisionListener");
        ScriptUtil::registerConstantString("COLLIDING", "COLLIDING", scopePath);
        ScriptUtil::registerConstantString("NOT_COLLIDING", "NOT_COLLIDING", scopePath);
    }

    // Register enumeration PhysicsCollisionObject::Type.
    {
        std::vector<std::string> scopePath;
        scopePath.push_back("PhysicsCollisionObject");
        ScriptUtil::registerConstantString("RIGID_BODY", "RIGID_BODY", scopePath);
        ScriptUtil::registerConstantString("CHARACTER", "CHARACTER", scopePath);
        ScriptUtil::registerConstantString("GHOST_OBJECT", "GHOST_OBJECT", scopePath);
        ScriptUtil::registerConstantString("VEHICLE", "VEHICLE", scopePath);
        ScriptUtil::registerConstantString("VEHICLE_WHEEL", "VEHICLE_WHEEL", scopePath);
        ScriptUtil::registerConstantString("NONE", "NONE", scopePath);
    }

    // Register enumeration PhysicsCollisionShape::Type.
    {
        std::vector<std::string> scopePath;
        scopePath.push_back("PhysicsCollisionShape");
        ScriptUtil::registerConstantString("SHAPE_NONE", "SHAPE_NONE", scopePath);
        ScriptUtil::registerConstantString("SHAPE_BOX", "SHAPE_BOX", scopePath);
        ScriptUtil::registerConstantString("SHAPE_SPHERE", "SHAPE_SPHERE", scopePath);
        ScriptUtil::registerConstantString("SHAPE_CAPSULE", "SHAPE_CAPSULE", scopePath);
        ScriptUtil::registerConstantString("SHAPE_MESH", "SHAPE_MESH", scopePath);
        ScriptUtil::registerConstantString("SHAPE_HEIGHTFIELD", "SHAPE_HEIGHTFIELD", scopePath);
    }

    // Register enumeration PhysicsController::Listener::EventType.
    {
        std::vector<std::string> scopePath;
        scopePath.push_back("PhysicsController");
        scopePath.push_back("Listener");
        ScriptUtil::registerConstantString("ACTIVATED", "ACTIVATED", scopePath);
        ScriptUtil::registerConstantString("DEACTIVATED", "DEACTIVATED", scopePath);
    }

    // Register enumeration Properties::Type.
    {
        std::vector<std::string> scopePath;
        scopePath.push_back("Properties");
        ScriptUtil::registerConstantString("NONE", "NONE", scopePath);
        ScriptUtil::registerConstantString("STRING", "STRING", scopePath);
        ScriptUtil::registerConstantString("NUMBER", "NUMBER", scopePath);
        ScriptUtil::registerConstantString("VECTOR2", "VECTOR2", scopePath);
        ScriptUtil::registerConstantString("VECTOR3", "VECTOR3", scopePath);
        ScriptUtil::registerConstantString("VECTOR4", "VECTOR4", scopePath);
        ScriptUtil::registerConstantString("MATRIX", "MATRIX", scopePath);
    }

    // Register enumeration RenderState::AutoBinding.
    {
        std::vector<std::string> scopePath;
        scopePath.push_back("RenderState");
        ScriptUtil::registerConstantString("NONE", "NONE", scopePath);
        ScriptUtil::registerConstantString("WORLD_MATRIX", "WORLD_MATRIX", scopePath);
        ScriptUtil::registerConstantString("VIEW_MATRIX", "VIEW_MATRIX", scopePath);
        ScriptUtil::registerConstantString("PROJECTION_MATRIX", "PROJECTION_MATRIX", scopePath);
        ScriptUtil::registerConstantString("WORLD_VIEW_MATRIX", "WORLD_VIEW_MATRIX", scopePath);
        ScriptUtil::registerConstantString("VIEW_PROJECTION_MATRIX", "VIEW_PROJECTION_MATRIX", scopePath);
        ScriptUtil::registerConstantString("WORLD_VIEW_PROJECTION_MATRIX", "WORLD_VIEW_PROJECTION_MATRIX", scopePath);
        ScriptUtil::registerConstantString("INVERSE_TRANSPOSE_WORLD_MATRIX", "INVERSE_TRANSPOSE_WORLD_MATRIX", scopePath);
        ScriptUtil::registerConstantString("INVERSE_TRANSPOSE_WORLD_VIEW_MATRIX", "INVERSE_TRANSPOSE_WORLD_VIEW_MATRIX", scopePath);
        ScriptUtil::registerConstantString("CAMERA_WORLD_POSITION", "CAMERA_WORLD_POSITION", scopePath);
        ScriptUtil::registerConstantString("CAMERA_VIEW_POSITION", "CAMERA_VIEW_POSITION", scopePath);
        ScriptUtil::registerConstantString("MATRIX_PALETTE", "MATRIX_PALETTE", scopePath);
        ScriptUtil::registerConstantString("SCENE_AMBIENT_COLOR", "SCENE_AMBIENT_COLOR", scopePath);
        ScriptUtil::registerConstantString("SCENE_LIGHT_COLOR", "SCENE_LIGHT_COLOR", scopePath);
        ScriptUtil::registerConstantString("SCENE_LIGHT_DIRECTION", "SCENE_LIGHT_DIRECTION", scopePath);
    }

    // Register enumeration RenderState::Blend.
    {
        std::vector<std::string> scopePath;
        scopePath.push_back("RenderState");
        ScriptUtil::registerConstantString("BLEND_ZERO", "BLEND_ZERO", scopePath);
        ScriptUtil::registerConstantString("BLEND_ONE", "BLEND_ONE", scopePath);
        ScriptUtil::registerConstantString("BLEND_SRC_COLOR", "BLEND_SRC_COLOR", scopePath);
        ScriptUtil::registerConstantString("BLEN_ONE_MINUS_SRC_COLOR", "BLEN_ONE_MINUS_SRC_COLOR", scopePath);
        ScriptUtil::registerConstantString("BLEND_DST_COLOR", "BLEND_DST_COLOR", scopePath);
        ScriptUtil::registerConstantString("BLEND_ONE_MINUS_DST_COLOR", "BLEND_ONE_MINUS_DST_COLOR", scopePath);
        ScriptUtil::registerConstantString("BLEND_SRC_ALPHA", "BLEND_SRC_ALPHA", scopePath);
        ScriptUtil::registerConstantString("BLEND_ONE_MINUS_SRC_ALPHA", "BLEND_ONE_MINUS_SRC_ALPHA", scopePath);
        ScriptUtil::registerConstantString("BLEND_DST_ALPHA", "BLEND_DST_ALPHA", scopePath);
        ScriptUtil::registerConstantString("BLEND_ONE_MINUS_DST_ALPHA", "BLEND_ONE_MINUS_DST_ALPHA", scopePath);
        ScriptUtil::registerConstantString("BLEND_CONSTANT_ALPHA", "BLEND_CONSTANT_ALPHA", scopePath);
        ScriptUtil::registerConstantString("BLEND_ONE_MINUS_CONSTANT_ALPHA", "BLEND_ONE_MINUS_CONSTANT_ALPHA", scopePath);
        ScriptUtil::registerConstantString("BLEND_SRC_ALPHA_SATURATE", "BLEND_SRC_ALPHA_SATURATE", scopePath);
    }

    // Register enumeration RenderState::DepthFunction.
    {
        std::vector<std::string> scopePath;
        scopePath.push_back("RenderState");
        ScriptUtil::registerConstantString("DEPTH_NEVER", "DEPTH_NEVER", scopePath);
        ScriptUtil::registerConstantString("DEPTH_LESS", "DEPTH_LESS", scopePath);
        ScriptUtil::registerConstantString("DEPTH_EQUAL", "DEPTH_EQUAL", scopePath);
        ScriptUtil::registerConstantString("DEPTH_LEQUAL", "DEPTH_LEQUAL", scopePath);
        ScriptUtil::registerConstantString("DEPTH_GREATER", "DEPTH_GREATER", scopePath);
        ScriptUtil::registerConstantString("DEPTH_NOTEQUAL", "DEPTH_NOTEQUAL", scopePath);
        ScriptUtil::registerConstantString("DEPTH_GEQUAL", "DEPTH_GEQUAL", scopePath);
        ScriptUtil::registerConstantString("DEPTH_ALWAYS", "DEPTH_ALWAYS", scopePath);
    }

    // Register enumeration Scene::DebugFlags.
    {
        std::vector<std::string> scopePath;
        scopePath.push_back("Scene");
        ScriptUtil::registerConstantString("DEBUG_BOXES", "DEBUG_BOXES", scopePath);
        ScriptUtil::registerConstantString("DEBUG_SPHERES", "DEBUG_SPHERES", scopePath);
    }

    // Register enumeration Terrain::Flags.
    {
        std::vector<std::string> scopePath;
        scopePath.push_back("Terrain");
        ScriptUtil::registerConstantString("DEBUG_PATCHES", "DEBUG_PATCHES", scopePath);
        ScriptUtil::registerConstantString("ENABLE_FRUSTUM_CULLING", "ENABLE_FRUSTUM_CULLING", scopePath);
        ScriptUtil::registerConstantString("ENABLE_LEVEL_OF_DETAIL", "ENABLE_LEVEL_OF_DETAIL", scopePath);
    }

    // Register enumeration Texture::Filter.
    {
        std::vector<std::string> scopePath;
        scopePath.push_back("Texture");
        ScriptUtil::registerConstantString("NEAREST", "NEAREST", scopePath);
        ScriptUtil::registerConstantString("LINEAR", "LINEAR", scopePath);
        ScriptUtil::registerConstantString("NEAREST_MIPMAP_NEAREST", "NEAREST_MIPMAP_NEAREST", scopePath);
        ScriptUtil::registerConstantString("LINEAR_MIPMAP_NEAREST", "LINEAR_MIPMAP_NEAREST", scopePath);
        ScriptUtil::registerConstantString("NEAREST_MIPMAP_LINEAR", "NEAREST_MIPMAP_LINEAR", scopePath);
        ScriptUtil::registerConstantString("LINEAR_MIPMAP_LINEAR", "LINEAR_MIPMAP_LINEAR", scopePath);
    }

    // Register enumeration Texture::Format.
    {
        std::vector<std::string> scopePath;
        scopePath.push_back("Texture");
        ScriptUtil::registerConstantString("UNKNOWN", "UNKNOWN", scopePath);
        ScriptUtil::registerConstantString("RGB", "RGB", scopePath);
        ScriptUtil::registerConstantString("RGBA", "RGBA", scopePath);
        ScriptUtil::registerConstantString("ALPHA", "ALPHA", scopePath);
    }

    // Register enumeration Texture::Wrap.
    {
        std::vector<std::string> scopePath;
        scopePath.push_back("Texture");
        ScriptUtil::registerConstantString("REPEAT", "REPEAT", scopePath);
        ScriptUtil::registerConstantString("CLAMP", "CLAMP", scopePath);
    }

    // Register enumeration Touch::TouchEvent.
    {
        std::vector<std::string> scopePath;
        scopePath.push_back("Touch");
        ScriptUtil::registerConstantString("TOUCH_PRESS", "TOUCH_PRESS", scopePath);
        ScriptUtil::registerConstantString("TOUCH_RELEASE", "TOUCH_RELEASE", scopePath);
        ScriptUtil::registerConstantString("TOUCH_MOVE", "TOUCH_MOVE", scopePath);
    }

    // Register enumeration VertexFormat::Usage.
    {
        std::vector<std::string> scopePath;
        scopePath.push_back("VertexFormat");
        ScriptUtil::registerConstantString("POSITION", "POSITION", scopePath);
        ScriptUtil::registerConstantString("NORMAL", "NORMAL", scopePath);
        ScriptUtil::registerConstantString("COLOR", "COLOR", scopePath);
        ScriptUtil::registerConstantString("TANGENT", "TANGENT", scopePath);
        ScriptUtil::registerConstantString("BINORMAL", "BINORMAL", scopePath);
        ScriptUtil::registerConstantString("BLENDWEIGHTS", "BLENDWEIGHTS", scopePath);
        ScriptUtil::registerConstantString("BLENDINDICES", "BLENDINDICES", scopePath);
        ScriptUtil::registerConstantString("TEXCOORD0", "TEXCOORD0", scopePath);
        ScriptUtil::registerConstantString("TEXCOORD1", "TEXCOORD1", scopePath);
        ScriptUtil::registerConstantString("TEXCOORD2", "TEXCOORD2", scopePath);
        ScriptUtil::registerConstantString("TEXCOORD3", "TEXCOORD3", scopePath);
        ScriptUtil::registerConstantString("TEXCOORD4", "TEXCOORD4", scopePath);
        ScriptUtil::registerConstantString("TEXCOORD5", "TEXCOORD5", scopePath);
        ScriptUtil::registerConstantString("TEXCOORD6", "TEXCOORD6", scopePath);
        ScriptUtil::registerConstantString("TEXCOORD7", "TEXCOORD7", scopePath);
    }
}

static const char* enumStringEmpty = "";

const char* lua_stringFromEnumGlobal(std::string& enumname, unsigned int value)
{
    if (enumname == "AIMessage::ParameterType")
        return lua_stringFromEnum_AIMessageParameterType((AIMessage::ParameterType)value);
    if (enumname == "AnimationClip::Listener::EventType")
        return lua_stringFromEnum_AnimationClipListenerEventType((AnimationClip::Listener::EventType)value);
    if (enumname == "AudioSource::State")
        return lua_stringFromEnum_AudioSourceState((AudioSource::State)value);
    if (enumname == "Camera::Type")
        return lua_stringFromEnum_CameraType((Camera::Type)value);
    if (enumname == "Container::Scroll")
        return lua_stringFromEnum_ContainerScroll((Container::Scroll)value);
    if (enumname == "Control::Alignment")
        return lua_stringFromEnum_ControlAlignment((Control::Alignment)value);
    if (enumname == "Control::Listener::EventType")
        return lua_stringFromEnum_ControlListenerEventType((Control::Listener::EventType)value);
    if (enumname == "Control::State")
        return lua_stringFromEnum_ControlState((Control::State)value);
    if (enumname == "Curve::InterpolationType")
        return lua_stringFromEnum_CurveInterpolationType((Curve::InterpolationType)value);
    if (enumname == "DepthStencilTarget::Format")
        return lua_stringFromEnum_DepthStencilTargetFormat((DepthStencilTarget::Format)value);
    if (enumname == "Font::Justify")
        return lua_stringFromEnum_FontJustify((Font::Justify)value);
    if (enumname == "Font::Style")
        return lua_stringFromEnum_FontStyle((Font::Style)value);
    if (enumname == "Game::ClearFlags")
        return lua_stringFromEnum_GameClearFlags((Game::ClearFlags)value);
    if (enumname == "Game::State")
        return lua_stringFromEnum_GameState((Game::State)value);
    if (enumname == "Gamepad::ButtonMapping")
        return lua_stringFromEnum_GamepadButtonMapping((Gamepad::ButtonMapping)value);
    if (enumname == "Gamepad::GamepadEvent")
        return lua_stringFromEnum_GamepadGamepadEvent((Gamepad::GamepadEvent)value);
    if (enumname == "Gesture::GestureEvent")
        return lua_stringFromEnum_GestureGestureEvent((Gesture::GestureEvent)value);
    if (enumname == "Image::Format")
        return lua_stringFromEnum_ImageFormat((Image::Format)value);
    if (enumname == "Keyboard::Key")
        return lua_stringFromEnum_KeyboardKey((Keyboard::Key)value);
    if (enumname == "Keyboard::KeyEvent")
        return lua_stringFromEnum_KeyboardKeyEvent((Keyboard::KeyEvent)value);
    if (enumname == "Layout::Type")
        return lua_stringFromEnum_LayoutType((Layout::Type)value);
    if (enumname == "Light::Type")
        return lua_stringFromEnum_LightType((Light::Type)value);
    if (enumname == "Logger::Level")
        return lua_stringFromEnum_LoggerLevel((Logger::Level)value);
    if (enumname == "Mesh::IndexFormat")
        return lua_stringFromEnum_MeshIndexFormat((Mesh::IndexFormat)value);
    if (enumname == "Mesh::PrimitiveType")
        return lua_stringFromEnum_MeshPrimitiveType((Mesh::PrimitiveType)value);
    if (enumname == "Mouse::MouseEvent")
        return lua_stringFromEnum_MouseMouseEvent((Mouse::MouseEvent)value);
    if (enumname == "Node::Type")
        return lua_stringFromEnum_NodeType((Node::Type)value);
    if (enumname == "ParticleEmitter::TextureBlending")
        return lua_stringFromEnum_ParticleEmitterTextureBlending((ParticleEmitter::TextureBlending)value);
    if (enumname == "PhysicsCollisionObject::CollisionListener::EventType")
        return lua_stringFromEnum_PhysicsCollisionObjectCollisionListenerEventType((PhysicsCollisionObject::CollisionListener::EventType)value);
    if (enumname == "PhysicsCollisionObject::Type")
        return lua_stringFromEnum_PhysicsCollisionObjectType((PhysicsCollisionObject::Type)value);
    if (enumname == "PhysicsCollisionShape::Type")
        return lua_stringFromEnum_PhysicsCollisionShapeType((PhysicsCollisionShape::Type)value);
    if (enumname == "PhysicsController::Listener::EventType")
        return lua_stringFromEnum_PhysicsControllerListenerEventType((PhysicsController::Listener::EventType)value);
    if (enumname == "Properties::Type")
        return lua_stringFromEnum_PropertiesType((Properties::Type)value);
    if (enumname == "RenderState::AutoBinding")
        return lua_stringFromEnum_RenderStateAutoBinding((RenderState::AutoBinding)value);
    if (enumname == "RenderState::Blend")
        return lua_stringFromEnum_RenderStateBlend((RenderState::Blend)value);
    if (enumname == "RenderState::DepthFunction")
        return lua_stringFromEnum_RenderStateDepthFunction((RenderState::DepthFunction)value);
    if (enumname == "Scene::DebugFlags")
        return lua_stringFromEnum_SceneDebugFlags((Scene::DebugFlags)value);
    if (enumname == "Terrain::Flags")
        return lua_stringFromEnum_TerrainFlags((Terrain::Flags)value);
    if (enumname == "Texture::Filter")
        return lua_stringFromEnum_TextureFilter((Texture::Filter)value);
    if (enumname == "Texture::Format")
        return lua_stringFromEnum_TextureFormat((Texture::Format)value);
    if (enumname == "Texture::Wrap")
        return lua_stringFromEnum_TextureWrap((Texture::Wrap)value);
    if (enumname == "Touch::TouchEvent")
        return lua_stringFromEnum_TouchTouchEvent((Touch::TouchEvent)value);
    if (enumname == "VertexFormat::Usage")
        return lua_stringFromEnum_VertexFormatUsage((VertexFormat::Usage)value);

    GP_ERROR("Unrecognized enumeration type '%s'.", enumname.c_str());
    return enumStringEmpty;
}

}
<|MERGE_RESOLUTION|>--- conflicted
+++ resolved
@@ -1,936 +1,932 @@
-#include "ScriptController.h"
-#include "lua_Global.h"
-
-namespace gameplay
-{
-
-void luaRegister_lua_Global()
-{
-    ScriptUtil::setGlobalHierarchyPair("AnimationTarget", "Button");
-    ScriptUtil::setGlobalHierarchyPair("AnimationTarget", "CheckBox");
-    ScriptUtil::setGlobalHierarchyPair("AnimationTarget", "Container");
-    ScriptUtil::setGlobalHierarchyPair("AnimationTarget", "Control");
-    ScriptUtil::setGlobalHierarchyPair("AnimationTarget", "Form");
-    ScriptUtil::setGlobalHierarchyPair("AnimationTarget", "Joint");
-    ScriptUtil::setGlobalHierarchyPair("AnimationTarget", "Joystick");
-    ScriptUtil::setGlobalHierarchyPair("AnimationTarget", "Label");
-    ScriptUtil::setGlobalHierarchyPair("AnimationTarget", "MaterialParameter");
-    ScriptUtil::setGlobalHierarchyPair("AnimationTarget", "Node");
-    ScriptUtil::setGlobalHierarchyPair("AnimationTarget", "RadioButton");
-    ScriptUtil::setGlobalHierarchyPair("AnimationTarget", "Slider");
-    ScriptUtil::setGlobalHierarchyPair("AnimationTarget", "TextBox");
-    ScriptUtil::setGlobalHierarchyPair("AnimationTarget", "Transform");
-    ScriptUtil::setGlobalHierarchyPair("Button", "CheckBox");
-    ScriptUtil::setGlobalHierarchyPair("Button", "RadioButton");
-    ScriptUtil::setGlobalHierarchyPair("Container", "Form");
-    ScriptUtil::setGlobalHierarchyPair("Control", "Button");
-    ScriptUtil::setGlobalHierarchyPair("Control", "CheckBox");
-    ScriptUtil::setGlobalHierarchyPair("Control", "Container");
-    ScriptUtil::setGlobalHierarchyPair("Control", "Form");
-    ScriptUtil::setGlobalHierarchyPair("Control", "Joystick");
-    ScriptUtil::setGlobalHierarchyPair("Control", "Label");
-    ScriptUtil::setGlobalHierarchyPair("Control", "RadioButton");
-    ScriptUtil::setGlobalHierarchyPair("Control", "Slider");
-    ScriptUtil::setGlobalHierarchyPair("Control", "TextBox");
-    ScriptUtil::setGlobalHierarchyPair("Label", "Button");
-    ScriptUtil::setGlobalHierarchyPair("Label", "CheckBox");
-    ScriptUtil::setGlobalHierarchyPair("Label", "RadioButton");
-    ScriptUtil::setGlobalHierarchyPair("Label", "Slider");
-    ScriptUtil::setGlobalHierarchyPair("Label", "TextBox");
-    ScriptUtil::setGlobalHierarchyPair("Layout", "AbsoluteLayout");
-    ScriptUtil::setGlobalHierarchyPair("Layout", "FlowLayout");
-    ScriptUtil::setGlobalHierarchyPair("Layout", "VerticalLayout");
-    ScriptUtil::setGlobalHierarchyPair("Node", "Joint");
-    ScriptUtil::setGlobalHierarchyPair("PhysicsCollisionObject", "PhysicsCharacter");
-    ScriptUtil::setGlobalHierarchyPair("PhysicsCollisionObject", "PhysicsGhostObject");
-    ScriptUtil::setGlobalHierarchyPair("PhysicsCollisionObject", "PhysicsRigidBody");
-    ScriptUtil::setGlobalHierarchyPair("PhysicsCollisionObject", "PhysicsVehicle");
-    ScriptUtil::setGlobalHierarchyPair("PhysicsCollisionObject", "PhysicsVehicleWheel");
-    ScriptUtil::setGlobalHierarchyPair("PhysicsConstraint", "PhysicsFixedConstraint");
-    ScriptUtil::setGlobalHierarchyPair("PhysicsConstraint", "PhysicsGenericConstraint");
-    ScriptUtil::setGlobalHierarchyPair("PhysicsConstraint", "PhysicsHingeConstraint");
-    ScriptUtil::setGlobalHierarchyPair("PhysicsConstraint", "PhysicsSocketConstraint");
-    ScriptUtil::setGlobalHierarchyPair("PhysicsConstraint", "PhysicsSpringConstraint");
-    ScriptUtil::setGlobalHierarchyPair("PhysicsGenericConstraint", "PhysicsFixedConstraint");
-    ScriptUtil::setGlobalHierarchyPair("PhysicsGenericConstraint", "PhysicsSpringConstraint");
-    ScriptUtil::setGlobalHierarchyPair("PhysicsGhostObject", "PhysicsCharacter");
-    ScriptUtil::setGlobalHierarchyPair("Ref", "AIAgent");
-    ScriptUtil::setGlobalHierarchyPair("Ref", "AIState");
-    ScriptUtil::setGlobalHierarchyPair("Ref", "AbsoluteLayout");
-    ScriptUtil::setGlobalHierarchyPair("Ref", "Animation");
-    ScriptUtil::setGlobalHierarchyPair("Ref", "AnimationClip");
-    ScriptUtil::setGlobalHierarchyPair("Ref", "AudioBuffer");
-    ScriptUtil::setGlobalHierarchyPair("Ref", "AudioSource");
-    ScriptUtil::setGlobalHierarchyPair("Ref", "Bundle");
-    ScriptUtil::setGlobalHierarchyPair("Ref", "Button");
-    ScriptUtil::setGlobalHierarchyPair("Ref", "Camera");
-    ScriptUtil::setGlobalHierarchyPair("Ref", "CheckBox");
-    ScriptUtil::setGlobalHierarchyPair("Ref", "Container");
-    ScriptUtil::setGlobalHierarchyPair("Ref", "Control");
-    ScriptUtil::setGlobalHierarchyPair("Ref", "Curve");
-    ScriptUtil::setGlobalHierarchyPair("Ref", "DepthStencilTarget");
-    ScriptUtil::setGlobalHierarchyPair("Ref", "Effect");
-    ScriptUtil::setGlobalHierarchyPair("Ref", "FlowLayout");
-    ScriptUtil::setGlobalHierarchyPair("Ref", "Font");
-    ScriptUtil::setGlobalHierarchyPair("Ref", "Form");
-    ScriptUtil::setGlobalHierarchyPair("Ref", "FrameBuffer");
-<<<<<<< HEAD
-    ScriptUtil::setGlobalHierarchyPair("Ref", "GamepadButton");
+#include "ScriptController.h"
+#include "lua_Global.h"
+
+namespace gameplay
+{
+
+void luaRegister_lua_Global()
+{
+    ScriptUtil::setGlobalHierarchyPair("AnimationTarget", "Button");
+    ScriptUtil::setGlobalHierarchyPair("AnimationTarget", "CheckBox");
+    ScriptUtil::setGlobalHierarchyPair("AnimationTarget", "Container");
+    ScriptUtil::setGlobalHierarchyPair("AnimationTarget", "Control");
+    ScriptUtil::setGlobalHierarchyPair("AnimationTarget", "Form");
+    ScriptUtil::setGlobalHierarchyPair("AnimationTarget", "Joint");
+    ScriptUtil::setGlobalHierarchyPair("AnimationTarget", "Joystick");
+    ScriptUtil::setGlobalHierarchyPair("AnimationTarget", "Label");
+    ScriptUtil::setGlobalHierarchyPair("AnimationTarget", "MaterialParameter");
+    ScriptUtil::setGlobalHierarchyPair("AnimationTarget", "Node");
+    ScriptUtil::setGlobalHierarchyPair("AnimationTarget", "RadioButton");
+    ScriptUtil::setGlobalHierarchyPair("AnimationTarget", "Slider");
+    ScriptUtil::setGlobalHierarchyPair("AnimationTarget", "TextBox");
+    ScriptUtil::setGlobalHierarchyPair("AnimationTarget", "Transform");
+    ScriptUtil::setGlobalHierarchyPair("Button", "CheckBox");
+    ScriptUtil::setGlobalHierarchyPair("Button", "RadioButton");
+    ScriptUtil::setGlobalHierarchyPair("Container", "Form");
+    ScriptUtil::setGlobalHierarchyPair("Control", "Button");
+    ScriptUtil::setGlobalHierarchyPair("Control", "CheckBox");
+    ScriptUtil::setGlobalHierarchyPair("Control", "Container");
+    ScriptUtil::setGlobalHierarchyPair("Control", "Form");
+    ScriptUtil::setGlobalHierarchyPair("Control", "Joystick");
+    ScriptUtil::setGlobalHierarchyPair("Control", "Label");
+    ScriptUtil::setGlobalHierarchyPair("Control", "RadioButton");
+    ScriptUtil::setGlobalHierarchyPair("Control", "Slider");
+    ScriptUtil::setGlobalHierarchyPair("Control", "TextBox");
+    ScriptUtil::setGlobalHierarchyPair("Label", "Button");
+    ScriptUtil::setGlobalHierarchyPair("Label", "CheckBox");
+    ScriptUtil::setGlobalHierarchyPair("Label", "RadioButton");
+    ScriptUtil::setGlobalHierarchyPair("Label", "Slider");
+    ScriptUtil::setGlobalHierarchyPair("Label", "TextBox");
+    ScriptUtil::setGlobalHierarchyPair("Layout", "AbsoluteLayout");
+    ScriptUtil::setGlobalHierarchyPair("Layout", "FlowLayout");
+    ScriptUtil::setGlobalHierarchyPair("Layout", "VerticalLayout");
+    ScriptUtil::setGlobalHierarchyPair("Node", "Joint");
+    ScriptUtil::setGlobalHierarchyPair("PhysicsCollisionObject", "PhysicsCharacter");
+    ScriptUtil::setGlobalHierarchyPair("PhysicsCollisionObject", "PhysicsGhostObject");
+    ScriptUtil::setGlobalHierarchyPair("PhysicsCollisionObject", "PhysicsRigidBody");
+    ScriptUtil::setGlobalHierarchyPair("PhysicsCollisionObject", "PhysicsVehicle");
+    ScriptUtil::setGlobalHierarchyPair("PhysicsCollisionObject", "PhysicsVehicleWheel");
+    ScriptUtil::setGlobalHierarchyPair("PhysicsConstraint", "PhysicsFixedConstraint");
+    ScriptUtil::setGlobalHierarchyPair("PhysicsConstraint", "PhysicsGenericConstraint");
+    ScriptUtil::setGlobalHierarchyPair("PhysicsConstraint", "PhysicsHingeConstraint");
+    ScriptUtil::setGlobalHierarchyPair("PhysicsConstraint", "PhysicsSocketConstraint");
+    ScriptUtil::setGlobalHierarchyPair("PhysicsConstraint", "PhysicsSpringConstraint");
+    ScriptUtil::setGlobalHierarchyPair("PhysicsGenericConstraint", "PhysicsFixedConstraint");
+    ScriptUtil::setGlobalHierarchyPair("PhysicsGenericConstraint", "PhysicsSpringConstraint");
+    ScriptUtil::setGlobalHierarchyPair("PhysicsGhostObject", "PhysicsCharacter");
+    ScriptUtil::setGlobalHierarchyPair("Ref", "AIAgent");
+    ScriptUtil::setGlobalHierarchyPair("Ref", "AIState");
+    ScriptUtil::setGlobalHierarchyPair("Ref", "AbsoluteLayout");
+    ScriptUtil::setGlobalHierarchyPair("Ref", "Animation");
+    ScriptUtil::setGlobalHierarchyPair("Ref", "AnimationClip");
+    ScriptUtil::setGlobalHierarchyPair("Ref", "AudioBuffer");
+    ScriptUtil::setGlobalHierarchyPair("Ref", "AudioSource");
+    ScriptUtil::setGlobalHierarchyPair("Ref", "Bundle");
+    ScriptUtil::setGlobalHierarchyPair("Ref", "Button");
+    ScriptUtil::setGlobalHierarchyPair("Ref", "Camera");
+    ScriptUtil::setGlobalHierarchyPair("Ref", "CheckBox");
+    ScriptUtil::setGlobalHierarchyPair("Ref", "Container");
+    ScriptUtil::setGlobalHierarchyPair("Ref", "Control");
+    ScriptUtil::setGlobalHierarchyPair("Ref", "Curve");
+    ScriptUtil::setGlobalHierarchyPair("Ref", "DepthStencilTarget");
+    ScriptUtil::setGlobalHierarchyPair("Ref", "Effect");
+    ScriptUtil::setGlobalHierarchyPair("Ref", "FlowLayout");
+    ScriptUtil::setGlobalHierarchyPair("Ref", "Font");
+    ScriptUtil::setGlobalHierarchyPair("Ref", "Form");
+    ScriptUtil::setGlobalHierarchyPair("Ref", "FrameBuffer");
     ScriptUtil::setGlobalHierarchyPair("Ref", "HeightField");
-=======
->>>>>>> 8881e9f0
-    ScriptUtil::setGlobalHierarchyPair("Ref", "Image");
-    ScriptUtil::setGlobalHierarchyPair("Ref", "Joint");
-    ScriptUtil::setGlobalHierarchyPair("Ref", "Joystick");
-    ScriptUtil::setGlobalHierarchyPair("Ref", "Label");
-    ScriptUtil::setGlobalHierarchyPair("Ref", "Layout");
-    ScriptUtil::setGlobalHierarchyPair("Ref", "Light");
-    ScriptUtil::setGlobalHierarchyPair("Ref", "Material");
-    ScriptUtil::setGlobalHierarchyPair("Ref", "MaterialParameter");
-    ScriptUtil::setGlobalHierarchyPair("Ref", "Mesh");
-    ScriptUtil::setGlobalHierarchyPair("Ref", "Model");
-    ScriptUtil::setGlobalHierarchyPair("Ref", "Node");
-    ScriptUtil::setGlobalHierarchyPair("Ref", "ParticleEmitter");
-    ScriptUtil::setGlobalHierarchyPair("Ref", "Pass");
-    ScriptUtil::setGlobalHierarchyPair("Ref", "PhysicsCollisionShape");
-    ScriptUtil::setGlobalHierarchyPair("Ref", "RadioButton");
-    ScriptUtil::setGlobalHierarchyPair("Ref", "RenderState");
-    ScriptUtil::setGlobalHierarchyPair("Ref", "RenderState::StateBlock");
-    ScriptUtil::setGlobalHierarchyPair("Ref", "RenderTarget");
-    ScriptUtil::setGlobalHierarchyPair("Ref", "Scene");
-    ScriptUtil::setGlobalHierarchyPair("Ref", "Slider");
-    ScriptUtil::setGlobalHierarchyPair("Ref", "Technique");
-    ScriptUtil::setGlobalHierarchyPair("Ref", "Terrain");
-    ScriptUtil::setGlobalHierarchyPair("Ref", "TextBox");
-    ScriptUtil::setGlobalHierarchyPair("Ref", "Texture");
-    ScriptUtil::setGlobalHierarchyPair("Ref", "Texture::Sampler");
-    ScriptUtil::setGlobalHierarchyPair("Ref", "Theme");
-    ScriptUtil::setGlobalHierarchyPair("Ref", "Theme::ThemeImage");
-    ScriptUtil::setGlobalHierarchyPair("Ref", "VertexAttributeBinding");
-    ScriptUtil::setGlobalHierarchyPair("Ref", "VerticalLayout");
-    ScriptUtil::setGlobalHierarchyPair("RenderState", "Material");
-    ScriptUtil::setGlobalHierarchyPair("RenderState", "Pass");
-    ScriptUtil::setGlobalHierarchyPair("RenderState", "Technique");
-    ScriptUtil::setGlobalHierarchyPair("ScriptTarget", "AIAgent");
-    ScriptUtil::setGlobalHierarchyPair("ScriptTarget", "AIState");
-    ScriptUtil::setGlobalHierarchyPair("ScriptTarget", "Button");
-    ScriptUtil::setGlobalHierarchyPair("ScriptTarget", "CheckBox");
-    ScriptUtil::setGlobalHierarchyPair("ScriptTarget", "Container");
-    ScriptUtil::setGlobalHierarchyPair("ScriptTarget", "Control");
-    ScriptUtil::setGlobalHierarchyPair("ScriptTarget", "Form");
-    ScriptUtil::setGlobalHierarchyPair("ScriptTarget", "Joint");
-    ScriptUtil::setGlobalHierarchyPair("ScriptTarget", "Joystick");
-    ScriptUtil::setGlobalHierarchyPair("ScriptTarget", "Label");
-    ScriptUtil::setGlobalHierarchyPair("ScriptTarget", "Node");
-    ScriptUtil::setGlobalHierarchyPair("ScriptTarget", "PhysicsController");
-    ScriptUtil::setGlobalHierarchyPair("ScriptTarget", "RadioButton");
-    ScriptUtil::setGlobalHierarchyPair("ScriptTarget", "Slider");
-    ScriptUtil::setGlobalHierarchyPair("ScriptTarget", "TextBox");
-    ScriptUtil::setGlobalHierarchyPair("ScriptTarget", "Transform");
-    ScriptUtil::setGlobalHierarchyPair("Transform", "Joint");
-    ScriptUtil::setGlobalHierarchyPair("Transform", "Node");
-    ScriptUtil::setGlobalHierarchyPair("Transform::Listener", "AudioListener");
-    ScriptUtil::setGlobalHierarchyPair("Transform::Listener", "AudioSource");
-    ScriptUtil::setGlobalHierarchyPair("Transform::Listener", "Camera");
-    ScriptUtil::setGlobalHierarchyPair("Transform::Listener", "MeshSkin");
-    ScriptUtil::setGlobalHierarchyPair("Transform::Listener", "PhysicsCharacter");
-    ScriptUtil::setGlobalHierarchyPair("Transform::Listener", "PhysicsGhostObject");
-    ScriptUtil::setGlobalHierarchyPair("Transform::Listener", "PhysicsRigidBody");
-    ScriptUtil::setGlobalHierarchyPair("Transform::Listener", "Terrain");
-    ScriptUtil::addStringFromEnumConversionFunction(&gameplay::lua_stringFromEnumGlobal);
-
-    // Register enumeration AIMessage::ParameterType.
-    {
-        std::vector<std::string> scopePath;
-        scopePath.push_back("AIMessage");
-        ScriptUtil::registerConstantString("UNDEFINED", "UNDEFINED", scopePath);
-        ScriptUtil::registerConstantString("INTEGER", "INTEGER", scopePath);
-        ScriptUtil::registerConstantString("LONG", "LONG", scopePath);
-        ScriptUtil::registerConstantString("FLOAT", "FLOAT", scopePath);
-        ScriptUtil::registerConstantString("DOUBLE", "DOUBLE", scopePath);
-        ScriptUtil::registerConstantString("BOOLEAN", "BOOLEAN", scopePath);
-        ScriptUtil::registerConstantString("STRING", "STRING", scopePath);
-    }
-
-    // Register enumeration AnimationClip::Listener::EventType.
-    {
-        std::vector<std::string> scopePath;
-        scopePath.push_back("AnimationClip");
-        scopePath.push_back("Listener");
-        ScriptUtil::registerConstantString("BEGIN", "BEGIN", scopePath);
-        ScriptUtil::registerConstantString("END", "END", scopePath);
-        ScriptUtil::registerConstantString("TIME", "TIME", scopePath);
-    }
-
-    // Register enumeration AudioSource::State.
-    {
-        std::vector<std::string> scopePath;
-        scopePath.push_back("AudioSource");
-        ScriptUtil::registerConstantString("INITIAL", "INITIAL", scopePath);
-        ScriptUtil::registerConstantString("PLAYING", "PLAYING", scopePath);
-        ScriptUtil::registerConstantString("PAUSED", "PAUSED", scopePath);
-        ScriptUtil::registerConstantString("STOPPED", "STOPPED", scopePath);
-    }
-
-    // Register enumeration Camera::Type.
-    {
-        std::vector<std::string> scopePath;
-        scopePath.push_back("Camera");
-        ScriptUtil::registerConstantString("PERSPECTIVE", "PERSPECTIVE", scopePath);
-        ScriptUtil::registerConstantString("ORTHOGRAPHIC", "ORTHOGRAPHIC", scopePath);
-    }
-
-    // Register enumeration Container::Scroll.
-    {
-        std::vector<std::string> scopePath;
-        scopePath.push_back("Container");
-        ScriptUtil::registerConstantString("SCROLL_NONE", "SCROLL_NONE", scopePath);
-        ScriptUtil::registerConstantString("SCROLL_HORIZONTAL", "SCROLL_HORIZONTAL", scopePath);
-        ScriptUtil::registerConstantString("SCROLL_VERTICAL", "SCROLL_VERTICAL", scopePath);
-        ScriptUtil::registerConstantString("SCROLL_BOTH", "SCROLL_BOTH", scopePath);
-    }
-
-    // Register enumeration Control::Alignment.
-    {
-        std::vector<std::string> scopePath;
-        scopePath.push_back("Control");
-        ScriptUtil::registerConstantString("ALIGN_LEFT", "ALIGN_LEFT", scopePath);
-        ScriptUtil::registerConstantString("ALIGN_HCENTER", "ALIGN_HCENTER", scopePath);
-        ScriptUtil::registerConstantString("ALIGN_RIGHT", "ALIGN_RIGHT", scopePath);
-        ScriptUtil::registerConstantString("ALIGN_TOP", "ALIGN_TOP", scopePath);
-        ScriptUtil::registerConstantString("ALIGN_VCENTER", "ALIGN_VCENTER", scopePath);
-        ScriptUtil::registerConstantString("ALIGN_BOTTOM", "ALIGN_BOTTOM", scopePath);
-        ScriptUtil::registerConstantString("ALIGN_TOP_LEFT", "ALIGN_TOP_LEFT", scopePath);
-        ScriptUtil::registerConstantString("ALIGN_VCENTER_LEFT", "ALIGN_VCENTER_LEFT", scopePath);
-        ScriptUtil::registerConstantString("ALIGN_BOTTOM_LEFT", "ALIGN_BOTTOM_LEFT", scopePath);
-        ScriptUtil::registerConstantString("ALIGN_TOP_HCENTER", "ALIGN_TOP_HCENTER", scopePath);
-        ScriptUtil::registerConstantString("ALIGN_VCENTER_HCENTER", "ALIGN_VCENTER_HCENTER", scopePath);
-        ScriptUtil::registerConstantString("ALIGN_BOTTOM_HCENTER", "ALIGN_BOTTOM_HCENTER", scopePath);
-        ScriptUtil::registerConstantString("ALIGN_TOP_RIGHT", "ALIGN_TOP_RIGHT", scopePath);
-        ScriptUtil::registerConstantString("ALIGN_VCENTER_RIGHT", "ALIGN_VCENTER_RIGHT", scopePath);
-        ScriptUtil::registerConstantString("ALIGN_BOTTOM_RIGHT", "ALIGN_BOTTOM_RIGHT", scopePath);
-    }
-
-    // Register enumeration Control::Listener::EventType.
-    {
-        std::vector<std::string> scopePath;
-        scopePath.push_back("Control");
-        scopePath.push_back("Listener");
-        ScriptUtil::registerConstantString("PRESS", "PRESS", scopePath);
-        ScriptUtil::registerConstantString("RELEASE", "RELEASE", scopePath);
-        ScriptUtil::registerConstantString("CLICK", "CLICK", scopePath);
-        ScriptUtil::registerConstantString("VALUE_CHANGED", "VALUE_CHANGED", scopePath);
-        ScriptUtil::registerConstantString("TEXT_CHANGED", "TEXT_CHANGED", scopePath);
-        ScriptUtil::registerConstantString("MIDDLE_CLICK", "MIDDLE_CLICK", scopePath);
-        ScriptUtil::registerConstantString("RIGHT_CLICK", "RIGHT_CLICK", scopePath);
-    }
-
-    // Register enumeration Control::State.
-    {
-        std::vector<std::string> scopePath;
-        scopePath.push_back("Control");
-        ScriptUtil::registerConstantString("NORMAL", "NORMAL", scopePath);
-        ScriptUtil::registerConstantString("FOCUS", "FOCUS", scopePath);
-        ScriptUtil::registerConstantString("ACTIVE", "ACTIVE", scopePath);
-        ScriptUtil::registerConstantString("DISABLED", "DISABLED", scopePath);
-    }
-
-    // Register enumeration Curve::InterpolationType.
-    {
-        std::vector<std::string> scopePath;
-        scopePath.push_back("Curve");
-        ScriptUtil::registerConstantString("BEZIER", "BEZIER", scopePath);
-        ScriptUtil::registerConstantString("BSPLINE", "BSPLINE", scopePath);
-        ScriptUtil::registerConstantString("FLAT", "FLAT", scopePath);
-        ScriptUtil::registerConstantString("HERMITE", "HERMITE", scopePath);
-        ScriptUtil::registerConstantString("LINEAR", "LINEAR", scopePath);
-        ScriptUtil::registerConstantString("SMOOTH", "SMOOTH", scopePath);
-        ScriptUtil::registerConstantString("STEP", "STEP", scopePath);
-        ScriptUtil::registerConstantString("QUADRATIC_IN", "QUADRATIC_IN", scopePath);
-        ScriptUtil::registerConstantString("QUADRATIC_OUT", "QUADRATIC_OUT", scopePath);
-        ScriptUtil::registerConstantString("QUADRATIC_IN_OUT", "QUADRATIC_IN_OUT", scopePath);
-        ScriptUtil::registerConstantString("QUADRATIC_OUT_IN", "QUADRATIC_OUT_IN", scopePath);
-        ScriptUtil::registerConstantString("CUBIC_IN", "CUBIC_IN", scopePath);
-        ScriptUtil::registerConstantString("CUBIC_OUT", "CUBIC_OUT", scopePath);
-        ScriptUtil::registerConstantString("CUBIC_IN_OUT", "CUBIC_IN_OUT", scopePath);
-        ScriptUtil::registerConstantString("CUBIC_OUT_IN", "CUBIC_OUT_IN", scopePath);
-        ScriptUtil::registerConstantString("QUARTIC_IN", "QUARTIC_IN", scopePath);
-        ScriptUtil::registerConstantString("QUARTIC_OUT", "QUARTIC_OUT", scopePath);
-        ScriptUtil::registerConstantString("QUARTIC_IN_OUT", "QUARTIC_IN_OUT", scopePath);
-        ScriptUtil::registerConstantString("QUARTIC_OUT_IN", "QUARTIC_OUT_IN", scopePath);
-        ScriptUtil::registerConstantString("QUINTIC_IN", "QUINTIC_IN", scopePath);
-        ScriptUtil::registerConstantString("QUINTIC_OUT", "QUINTIC_OUT", scopePath);
-        ScriptUtil::registerConstantString("QUINTIC_IN_OUT", "QUINTIC_IN_OUT", scopePath);
-        ScriptUtil::registerConstantString("QUINTIC_OUT_IN", "QUINTIC_OUT_IN", scopePath);
-        ScriptUtil::registerConstantString("SINE_IN", "SINE_IN", scopePath);
-        ScriptUtil::registerConstantString("SINE_OUT", "SINE_OUT", scopePath);
-        ScriptUtil::registerConstantString("SINE_IN_OUT", "SINE_IN_OUT", scopePath);
-        ScriptUtil::registerConstantString("SINE_OUT_IN", "SINE_OUT_IN", scopePath);
-        ScriptUtil::registerConstantString("EXPONENTIAL_IN", "EXPONENTIAL_IN", scopePath);
-        ScriptUtil::registerConstantString("EXPONENTIAL_OUT", "EXPONENTIAL_OUT", scopePath);
-        ScriptUtil::registerConstantString("EXPONENTIAL_IN_OUT", "EXPONENTIAL_IN_OUT", scopePath);
-        ScriptUtil::registerConstantString("EXPONENTIAL_OUT_IN", "EXPONENTIAL_OUT_IN", scopePath);
-        ScriptUtil::registerConstantString("CIRCULAR_IN", "CIRCULAR_IN", scopePath);
-        ScriptUtil::registerConstantString("CIRCULAR_OUT", "CIRCULAR_OUT", scopePath);
-        ScriptUtil::registerConstantString("CIRCULAR_IN_OUT", "CIRCULAR_IN_OUT", scopePath);
-        ScriptUtil::registerConstantString("CIRCULAR_OUT_IN", "CIRCULAR_OUT_IN", scopePath);
-        ScriptUtil::registerConstantString("ELASTIC_IN", "ELASTIC_IN", scopePath);
-        ScriptUtil::registerConstantString("ELASTIC_OUT", "ELASTIC_OUT", scopePath);
-        ScriptUtil::registerConstantString("ELASTIC_IN_OUT", "ELASTIC_IN_OUT", scopePath);
-        ScriptUtil::registerConstantString("ELASTIC_OUT_IN", "ELASTIC_OUT_IN", scopePath);
-        ScriptUtil::registerConstantString("OVERSHOOT_IN", "OVERSHOOT_IN", scopePath);
-        ScriptUtil::registerConstantString("OVERSHOOT_OUT", "OVERSHOOT_OUT", scopePath);
-        ScriptUtil::registerConstantString("OVERSHOOT_IN_OUT", "OVERSHOOT_IN_OUT", scopePath);
-        ScriptUtil::registerConstantString("OVERSHOOT_OUT_IN", "OVERSHOOT_OUT_IN", scopePath);
-        ScriptUtil::registerConstantString("BOUNCE_IN", "BOUNCE_IN", scopePath);
-        ScriptUtil::registerConstantString("BOUNCE_OUT", "BOUNCE_OUT", scopePath);
-        ScriptUtil::registerConstantString("BOUNCE_IN_OUT", "BOUNCE_IN_OUT", scopePath);
-        ScriptUtil::registerConstantString("BOUNCE_OUT_IN", "BOUNCE_OUT_IN", scopePath);
-    }
-
-    // Register enumeration DepthStencilTarget::Format.
-    {
-        std::vector<std::string> scopePath;
-        scopePath.push_back("DepthStencilTarget");
-        ScriptUtil::registerConstantString("DEPTH", "DEPTH", scopePath);
-        ScriptUtil::registerConstantString("DEPTH_STENCIL", "DEPTH_STENCIL", scopePath);
-    }
-
-    // Register enumeration Font::Justify.
-    {
-        std::vector<std::string> scopePath;
-        scopePath.push_back("Font");
-        ScriptUtil::registerConstantString("ALIGN_LEFT", "ALIGN_LEFT", scopePath);
-        ScriptUtil::registerConstantString("ALIGN_HCENTER", "ALIGN_HCENTER", scopePath);
-        ScriptUtil::registerConstantString("ALIGN_RIGHT", "ALIGN_RIGHT", scopePath);
-        ScriptUtil::registerConstantString("ALIGN_TOP", "ALIGN_TOP", scopePath);
-        ScriptUtil::registerConstantString("ALIGN_VCENTER", "ALIGN_VCENTER", scopePath);
-        ScriptUtil::registerConstantString("ALIGN_BOTTOM", "ALIGN_BOTTOM", scopePath);
-        ScriptUtil::registerConstantString("ALIGN_TOP_LEFT", "ALIGN_TOP_LEFT", scopePath);
-        ScriptUtil::registerConstantString("ALIGN_VCENTER_LEFT", "ALIGN_VCENTER_LEFT", scopePath);
-        ScriptUtil::registerConstantString("ALIGN_BOTTOM_LEFT", "ALIGN_BOTTOM_LEFT", scopePath);
-        ScriptUtil::registerConstantString("ALIGN_TOP_HCENTER", "ALIGN_TOP_HCENTER", scopePath);
-        ScriptUtil::registerConstantString("ALIGN_VCENTER_HCENTER", "ALIGN_VCENTER_HCENTER", scopePath);
-        ScriptUtil::registerConstantString("ALIGN_BOTTOM_HCENTER", "ALIGN_BOTTOM_HCENTER", scopePath);
-        ScriptUtil::registerConstantString("ALIGN_TOP_RIGHT", "ALIGN_TOP_RIGHT", scopePath);
-        ScriptUtil::registerConstantString("ALIGN_VCENTER_RIGHT", "ALIGN_VCENTER_RIGHT", scopePath);
-        ScriptUtil::registerConstantString("ALIGN_BOTTOM_RIGHT", "ALIGN_BOTTOM_RIGHT", scopePath);
-    }
-
-    // Register enumeration Font::Style.
-    {
-        std::vector<std::string> scopePath;
-        scopePath.push_back("Font");
-        ScriptUtil::registerConstantString("PLAIN", "PLAIN", scopePath);
-        ScriptUtil::registerConstantString("BOLD", "BOLD", scopePath);
-        ScriptUtil::registerConstantString("ITALIC", "ITALIC", scopePath);
-        ScriptUtil::registerConstantString("BOLD_ITALIC", "BOLD_ITALIC", scopePath);
-    }
-
-    // Register enumeration Game::ClearFlags.
-    {
-        std::vector<std::string> scopePath;
-        scopePath.push_back("Game");
-        ScriptUtil::registerConstantString("CLEAR_COLOR", "CLEAR_COLOR", scopePath);
-        ScriptUtil::registerConstantString("CLEAR_DEPTH", "CLEAR_DEPTH", scopePath);
-        ScriptUtil::registerConstantString("CLEAR_STENCIL", "CLEAR_STENCIL", scopePath);
-        ScriptUtil::registerConstantString("CLEAR_COLOR_DEPTH", "CLEAR_COLOR_DEPTH", scopePath);
-        ScriptUtil::registerConstantString("CLEAR_COLOR_STENCIL", "CLEAR_COLOR_STENCIL", scopePath);
-        ScriptUtil::registerConstantString("CLEAR_DEPTH_STENCIL", "CLEAR_DEPTH_STENCIL", scopePath);
-        ScriptUtil::registerConstantString("CLEAR_COLOR_DEPTH_STENCIL", "CLEAR_COLOR_DEPTH_STENCIL", scopePath);
-    }
-
-    // Register enumeration Game::State.
-    {
-        std::vector<std::string> scopePath;
-        scopePath.push_back("Game");
-        ScriptUtil::registerConstantString("UNINITIALIZED", "UNINITIALIZED", scopePath);
-        ScriptUtil::registerConstantString("RUNNING", "RUNNING", scopePath);
-        ScriptUtil::registerConstantString("PAUSED", "PAUSED", scopePath);
-    }
-
-    // Register enumeration Gamepad::ButtonMapping.
-    {
-        std::vector<std::string> scopePath;
-        scopePath.push_back("Gamepad");
-        ScriptUtil::registerConstantString("BUTTON_A", "BUTTON_A", scopePath);
-        ScriptUtil::registerConstantString("BUTTON_B", "BUTTON_B", scopePath);
-        ScriptUtil::registerConstantString("BUTTON_C", "BUTTON_C", scopePath);
-        ScriptUtil::registerConstantString("BUTTON_X", "BUTTON_X", scopePath);
-        ScriptUtil::registerConstantString("BUTTON_Y", "BUTTON_Y", scopePath);
-        ScriptUtil::registerConstantString("BUTTON_Z", "BUTTON_Z", scopePath);
-        ScriptUtil::registerConstantString("BUTTON_MENU1", "BUTTON_MENU1", scopePath);
-        ScriptUtil::registerConstantString("BUTTON_MENU2", "BUTTON_MENU2", scopePath);
-        ScriptUtil::registerConstantString("BUTTON_MENU3", "BUTTON_MENU3", scopePath);
-        ScriptUtil::registerConstantString("BUTTON_MENU4", "BUTTON_MENU4", scopePath);
-        ScriptUtil::registerConstantString("BUTTON_L1", "BUTTON_L1", scopePath);
-        ScriptUtil::registerConstantString("BUTTON_L2", "BUTTON_L2", scopePath);
-        ScriptUtil::registerConstantString("BUTTON_L3", "BUTTON_L3", scopePath);
-        ScriptUtil::registerConstantString("BUTTON_R1", "BUTTON_R1", scopePath);
-        ScriptUtil::registerConstantString("BUTTON_R2", "BUTTON_R2", scopePath);
-        ScriptUtil::registerConstantString("BUTTON_R3", "BUTTON_R3", scopePath);
-        ScriptUtil::registerConstantString("BUTTON_UP", "BUTTON_UP", scopePath);
-        ScriptUtil::registerConstantString("BUTTON_DOWN", "BUTTON_DOWN", scopePath);
-        ScriptUtil::registerConstantString("BUTTON_LEFT", "BUTTON_LEFT", scopePath);
-        ScriptUtil::registerConstantString("BUTTON_RIGHT", "BUTTON_RIGHT", scopePath);
-    }
-
-    // Register enumeration Gamepad::GamepadEvent.
-    {
-        std::vector<std::string> scopePath;
-        scopePath.push_back("Gamepad");
-        ScriptUtil::registerConstantString("CONNECTED_EVENT", "CONNECTED_EVENT", scopePath);
-        ScriptUtil::registerConstantString("DISCONNECTED_EVENT", "DISCONNECTED_EVENT", scopePath);
-    }
-
-    // Register enumeration Gesture::GestureEvent.
-    {
-        std::vector<std::string> scopePath;
-        scopePath.push_back("Gesture");
-        ScriptUtil::registerConstantString("GESTURE_TAP", "GESTURE_TAP", scopePath);
-        ScriptUtil::registerConstantString("GESTURE_SWIPE", "GESTURE_SWIPE", scopePath);
-        ScriptUtil::registerConstantString("GESTURE_PINCH", "GESTURE_PINCH", scopePath);
-        ScriptUtil::registerConstantString("GESTURE_ANY_SUPPORTED", "GESTURE_ANY_SUPPORTED", scopePath);
-    }
-
-    // Register enumeration Image::Format.
-    {
-        std::vector<std::string> scopePath;
-        scopePath.push_back("Image");
-        ScriptUtil::registerConstantString("RGB", "RGB", scopePath);
-        ScriptUtil::registerConstantString("RGBA", "RGBA", scopePath);
-    }
-
-    // Register enumeration Keyboard::Key.
-    {
-        std::vector<std::string> scopePath;
-        scopePath.push_back("Keyboard");
-        ScriptUtil::registerConstantString("KEY_NONE", "KEY_NONE", scopePath);
-        ScriptUtil::registerConstantString("KEY_PAUSE", "KEY_PAUSE", scopePath);
-        ScriptUtil::registerConstantString("KEY_SCROLL_LOCK", "KEY_SCROLL_LOCK", scopePath);
-        ScriptUtil::registerConstantString("KEY_PRINT", "KEY_PRINT", scopePath);
-        ScriptUtil::registerConstantString("KEY_SYSREQ", "KEY_SYSREQ", scopePath);
-        ScriptUtil::registerConstantString("KEY_BREAK", "KEY_BREAK", scopePath);
-        ScriptUtil::registerConstantString("KEY_ESCAPE", "KEY_ESCAPE", scopePath);
-        ScriptUtil::registerConstantString("KEY_BACKSPACE", "KEY_BACKSPACE", scopePath);
-        ScriptUtil::registerConstantString("KEY_TAB", "KEY_TAB", scopePath);
-        ScriptUtil::registerConstantString("KEY_BACK_TAB", "KEY_BACK_TAB", scopePath);
-        ScriptUtil::registerConstantString("KEY_RETURN", "KEY_RETURN", scopePath);
-        ScriptUtil::registerConstantString("KEY_CAPS_LOCK", "KEY_CAPS_LOCK", scopePath);
-        ScriptUtil::registerConstantString("KEY_SHIFT", "KEY_SHIFT", scopePath);
-        ScriptUtil::registerConstantString("KEY_CTRL", "KEY_CTRL", scopePath);
-        ScriptUtil::registerConstantString("KEY_ALT", "KEY_ALT", scopePath);
-        ScriptUtil::registerConstantString("KEY_MENU", "KEY_MENU", scopePath);
-        ScriptUtil::registerConstantString("KEY_HYPER", "KEY_HYPER", scopePath);
-        ScriptUtil::registerConstantString("KEY_INSERT", "KEY_INSERT", scopePath);
-        ScriptUtil::registerConstantString("KEY_HOME", "KEY_HOME", scopePath);
-        ScriptUtil::registerConstantString("KEY_PG_UP", "KEY_PG_UP", scopePath);
-        ScriptUtil::registerConstantString("KEY_DELETE", "KEY_DELETE", scopePath);
-        ScriptUtil::registerConstantString("KEY_END", "KEY_END", scopePath);
-        ScriptUtil::registerConstantString("KEY_PG_DOWN", "KEY_PG_DOWN", scopePath);
-        ScriptUtil::registerConstantString("KEY_LEFT_ARROW", "KEY_LEFT_ARROW", scopePath);
-        ScriptUtil::registerConstantString("KEY_RIGHT_ARROW", "KEY_RIGHT_ARROW", scopePath);
-        ScriptUtil::registerConstantString("KEY_UP_ARROW", "KEY_UP_ARROW", scopePath);
-        ScriptUtil::registerConstantString("KEY_DOWN_ARROW", "KEY_DOWN_ARROW", scopePath);
-        ScriptUtil::registerConstantString("KEY_NUM_LOCK", "KEY_NUM_LOCK", scopePath);
-        ScriptUtil::registerConstantString("KEY_KP_PLUS", "KEY_KP_PLUS", scopePath);
-        ScriptUtil::registerConstantString("KEY_KP_MINUS", "KEY_KP_MINUS", scopePath);
-        ScriptUtil::registerConstantString("KEY_KP_MULTIPLY", "KEY_KP_MULTIPLY", scopePath);
-        ScriptUtil::registerConstantString("KEY_KP_DIVIDE", "KEY_KP_DIVIDE", scopePath);
-        ScriptUtil::registerConstantString("KEY_KP_ENTER", "KEY_KP_ENTER", scopePath);
-        ScriptUtil::registerConstantString("KEY_KP_HOME", "KEY_KP_HOME", scopePath);
-        ScriptUtil::registerConstantString("KEY_KP_UP", "KEY_KP_UP", scopePath);
-        ScriptUtil::registerConstantString("KEY_KP_PG_UP", "KEY_KP_PG_UP", scopePath);
-        ScriptUtil::registerConstantString("KEY_KP_LEFT", "KEY_KP_LEFT", scopePath);
-        ScriptUtil::registerConstantString("KEY_KP_FIVE", "KEY_KP_FIVE", scopePath);
-        ScriptUtil::registerConstantString("KEY_KP_RIGHT", "KEY_KP_RIGHT", scopePath);
-        ScriptUtil::registerConstantString("KEY_KP_END", "KEY_KP_END", scopePath);
-        ScriptUtil::registerConstantString("KEY_KP_DOWN", "KEY_KP_DOWN", scopePath);
-        ScriptUtil::registerConstantString("KEY_KP_PG_DOWN", "KEY_KP_PG_DOWN", scopePath);
-        ScriptUtil::registerConstantString("KEY_KP_INSERT", "KEY_KP_INSERT", scopePath);
-        ScriptUtil::registerConstantString("KEY_KP_DELETE", "KEY_KP_DELETE", scopePath);
-        ScriptUtil::registerConstantString("KEY_F1", "KEY_F1", scopePath);
-        ScriptUtil::registerConstantString("KEY_F2", "KEY_F2", scopePath);
-        ScriptUtil::registerConstantString("KEY_F3", "KEY_F3", scopePath);
-        ScriptUtil::registerConstantString("KEY_F4", "KEY_F4", scopePath);
-        ScriptUtil::registerConstantString("KEY_F5", "KEY_F5", scopePath);
-        ScriptUtil::registerConstantString("KEY_F6", "KEY_F6", scopePath);
-        ScriptUtil::registerConstantString("KEY_F7", "KEY_F7", scopePath);
-        ScriptUtil::registerConstantString("KEY_F8", "KEY_F8", scopePath);
-        ScriptUtil::registerConstantString("KEY_F9", "KEY_F9", scopePath);
-        ScriptUtil::registerConstantString("KEY_F10", "KEY_F10", scopePath);
-        ScriptUtil::registerConstantString("KEY_F11", "KEY_F11", scopePath);
-        ScriptUtil::registerConstantString("KEY_F12", "KEY_F12", scopePath);
-        ScriptUtil::registerConstantString("KEY_SPACE", "KEY_SPACE", scopePath);
-        ScriptUtil::registerConstantString("KEY_EXCLAM", "KEY_EXCLAM", scopePath);
-        ScriptUtil::registerConstantString("KEY_QUOTE", "KEY_QUOTE", scopePath);
-        ScriptUtil::registerConstantString("KEY_NUMBER", "KEY_NUMBER", scopePath);
-        ScriptUtil::registerConstantString("KEY_DOLLAR", "KEY_DOLLAR", scopePath);
-        ScriptUtil::registerConstantString("KEY_PERCENT", "KEY_PERCENT", scopePath);
-        ScriptUtil::registerConstantString("KEY_CIRCUMFLEX", "KEY_CIRCUMFLEX", scopePath);
-        ScriptUtil::registerConstantString("KEY_AMPERSAND", "KEY_AMPERSAND", scopePath);
-        ScriptUtil::registerConstantString("KEY_APOSTROPHE", "KEY_APOSTROPHE", scopePath);
-        ScriptUtil::registerConstantString("KEY_LEFT_PARENTHESIS", "KEY_LEFT_PARENTHESIS", scopePath);
-        ScriptUtil::registerConstantString("KEY_RIGHT_PARENTHESIS", "KEY_RIGHT_PARENTHESIS", scopePath);
-        ScriptUtil::registerConstantString("KEY_ASTERISK", "KEY_ASTERISK", scopePath);
-        ScriptUtil::registerConstantString("KEY_PLUS", "KEY_PLUS", scopePath);
-        ScriptUtil::registerConstantString("KEY_COMMA", "KEY_COMMA", scopePath);
-        ScriptUtil::registerConstantString("KEY_MINUS", "KEY_MINUS", scopePath);
-        ScriptUtil::registerConstantString("KEY_PERIOD", "KEY_PERIOD", scopePath);
-        ScriptUtil::registerConstantString("KEY_SLASH", "KEY_SLASH", scopePath);
-        ScriptUtil::registerConstantString("KEY_ZERO", "KEY_ZERO", scopePath);
-        ScriptUtil::registerConstantString("KEY_ONE", "KEY_ONE", scopePath);
-        ScriptUtil::registerConstantString("KEY_TWO", "KEY_TWO", scopePath);
-        ScriptUtil::registerConstantString("KEY_THREE", "KEY_THREE", scopePath);
-        ScriptUtil::registerConstantString("KEY_FOUR", "KEY_FOUR", scopePath);
-        ScriptUtil::registerConstantString("KEY_FIVE", "KEY_FIVE", scopePath);
-        ScriptUtil::registerConstantString("KEY_SIX", "KEY_SIX", scopePath);
-        ScriptUtil::registerConstantString("KEY_SEVEN", "KEY_SEVEN", scopePath);
-        ScriptUtil::registerConstantString("KEY_EIGHT", "KEY_EIGHT", scopePath);
-        ScriptUtil::registerConstantString("KEY_NINE", "KEY_NINE", scopePath);
-        ScriptUtil::registerConstantString("KEY_COLON", "KEY_COLON", scopePath);
-        ScriptUtil::registerConstantString("KEY_SEMICOLON", "KEY_SEMICOLON", scopePath);
-        ScriptUtil::registerConstantString("KEY_LESS_THAN", "KEY_LESS_THAN", scopePath);
-        ScriptUtil::registerConstantString("KEY_EQUAL", "KEY_EQUAL", scopePath);
-        ScriptUtil::registerConstantString("KEY_GREATER_THAN", "KEY_GREATER_THAN", scopePath);
-        ScriptUtil::registerConstantString("KEY_QUESTION", "KEY_QUESTION", scopePath);
-        ScriptUtil::registerConstantString("KEY_AT", "KEY_AT", scopePath);
-        ScriptUtil::registerConstantString("KEY_CAPITAL_A", "KEY_CAPITAL_A", scopePath);
-        ScriptUtil::registerConstantString("KEY_CAPITAL_B", "KEY_CAPITAL_B", scopePath);
-        ScriptUtil::registerConstantString("KEY_CAPITAL_C", "KEY_CAPITAL_C", scopePath);
-        ScriptUtil::registerConstantString("KEY_CAPITAL_D", "KEY_CAPITAL_D", scopePath);
-        ScriptUtil::registerConstantString("KEY_CAPITAL_E", "KEY_CAPITAL_E", scopePath);
-        ScriptUtil::registerConstantString("KEY_CAPITAL_F", "KEY_CAPITAL_F", scopePath);
-        ScriptUtil::registerConstantString("KEY_CAPITAL_G", "KEY_CAPITAL_G", scopePath);
-        ScriptUtil::registerConstantString("KEY_CAPITAL_H", "KEY_CAPITAL_H", scopePath);
-        ScriptUtil::registerConstantString("KEY_CAPITAL_I", "KEY_CAPITAL_I", scopePath);
-        ScriptUtil::registerConstantString("KEY_CAPITAL_J", "KEY_CAPITAL_J", scopePath);
-        ScriptUtil::registerConstantString("KEY_CAPITAL_K", "KEY_CAPITAL_K", scopePath);
-        ScriptUtil::registerConstantString("KEY_CAPITAL_L", "KEY_CAPITAL_L", scopePath);
-        ScriptUtil::registerConstantString("KEY_CAPITAL_M", "KEY_CAPITAL_M", scopePath);
-        ScriptUtil::registerConstantString("KEY_CAPITAL_N", "KEY_CAPITAL_N", scopePath);
-        ScriptUtil::registerConstantString("KEY_CAPITAL_O", "KEY_CAPITAL_O", scopePath);
-        ScriptUtil::registerConstantString("KEY_CAPITAL_P", "KEY_CAPITAL_P", scopePath);
-        ScriptUtil::registerConstantString("KEY_CAPITAL_Q", "KEY_CAPITAL_Q", scopePath);
-        ScriptUtil::registerConstantString("KEY_CAPITAL_R", "KEY_CAPITAL_R", scopePath);
-        ScriptUtil::registerConstantString("KEY_CAPITAL_S", "KEY_CAPITAL_S", scopePath);
-        ScriptUtil::registerConstantString("KEY_CAPITAL_T", "KEY_CAPITAL_T", scopePath);
-        ScriptUtil::registerConstantString("KEY_CAPITAL_U", "KEY_CAPITAL_U", scopePath);
-        ScriptUtil::registerConstantString("KEY_CAPITAL_V", "KEY_CAPITAL_V", scopePath);
-        ScriptUtil::registerConstantString("KEY_CAPITAL_W", "KEY_CAPITAL_W", scopePath);
-        ScriptUtil::registerConstantString("KEY_CAPITAL_X", "KEY_CAPITAL_X", scopePath);
-        ScriptUtil::registerConstantString("KEY_CAPITAL_Y", "KEY_CAPITAL_Y", scopePath);
-        ScriptUtil::registerConstantString("KEY_CAPITAL_Z", "KEY_CAPITAL_Z", scopePath);
-        ScriptUtil::registerConstantString("KEY_LEFT_BRACKET", "KEY_LEFT_BRACKET", scopePath);
-        ScriptUtil::registerConstantString("KEY_BACK_SLASH", "KEY_BACK_SLASH", scopePath);
-        ScriptUtil::registerConstantString("KEY_RIGHT_BRACKET", "KEY_RIGHT_BRACKET", scopePath);
-        ScriptUtil::registerConstantString("KEY_UNDERSCORE", "KEY_UNDERSCORE", scopePath);
-        ScriptUtil::registerConstantString("KEY_GRAVE", "KEY_GRAVE", scopePath);
-        ScriptUtil::registerConstantString("KEY_A", "KEY_A", scopePath);
-        ScriptUtil::registerConstantString("KEY_B", "KEY_B", scopePath);
-        ScriptUtil::registerConstantString("KEY_C", "KEY_C", scopePath);
-        ScriptUtil::registerConstantString("KEY_D", "KEY_D", scopePath);
-        ScriptUtil::registerConstantString("KEY_E", "KEY_E", scopePath);
-        ScriptUtil::registerConstantString("KEY_F", "KEY_F", scopePath);
-        ScriptUtil::registerConstantString("KEY_G", "KEY_G", scopePath);
-        ScriptUtil::registerConstantString("KEY_H", "KEY_H", scopePath);
-        ScriptUtil::registerConstantString("KEY_I", "KEY_I", scopePath);
-        ScriptUtil::registerConstantString("KEY_J", "KEY_J", scopePath);
-        ScriptUtil::registerConstantString("KEY_K", "KEY_K", scopePath);
-        ScriptUtil::registerConstantString("KEY_L", "KEY_L", scopePath);
-        ScriptUtil::registerConstantString("KEY_M", "KEY_M", scopePath);
-        ScriptUtil::registerConstantString("KEY_N", "KEY_N", scopePath);
-        ScriptUtil::registerConstantString("KEY_O", "KEY_O", scopePath);
-        ScriptUtil::registerConstantString("KEY_P", "KEY_P", scopePath);
-        ScriptUtil::registerConstantString("KEY_Q", "KEY_Q", scopePath);
-        ScriptUtil::registerConstantString("KEY_R", "KEY_R", scopePath);
-        ScriptUtil::registerConstantString("KEY_S", "KEY_S", scopePath);
-        ScriptUtil::registerConstantString("KEY_T", "KEY_T", scopePath);
-        ScriptUtil::registerConstantString("KEY_U", "KEY_U", scopePath);
-        ScriptUtil::registerConstantString("KEY_V", "KEY_V", scopePath);
-        ScriptUtil::registerConstantString("KEY_W", "KEY_W", scopePath);
-        ScriptUtil::registerConstantString("KEY_X", "KEY_X", scopePath);
-        ScriptUtil::registerConstantString("KEY_Y", "KEY_Y", scopePath);
-        ScriptUtil::registerConstantString("KEY_Z", "KEY_Z", scopePath);
-        ScriptUtil::registerConstantString("KEY_LEFT_BRACE", "KEY_LEFT_BRACE", scopePath);
-        ScriptUtil::registerConstantString("KEY_BAR", "KEY_BAR", scopePath);
-        ScriptUtil::registerConstantString("KEY_RIGHT_BRACE", "KEY_RIGHT_BRACE", scopePath);
-        ScriptUtil::registerConstantString("KEY_TILDE", "KEY_TILDE", scopePath);
-        ScriptUtil::registerConstantString("KEY_EURO", "KEY_EURO", scopePath);
-        ScriptUtil::registerConstantString("KEY_POUND", "KEY_POUND", scopePath);
-        ScriptUtil::registerConstantString("KEY_YEN", "KEY_YEN", scopePath);
-        ScriptUtil::registerConstantString("KEY_MIDDLE_DOT", "KEY_MIDDLE_DOT", scopePath);
-        ScriptUtil::registerConstantString("KEY_SEARCH", "KEY_SEARCH", scopePath);
-    }
-
-    // Register enumeration Keyboard::KeyEvent.
-    {
-        std::vector<std::string> scopePath;
-        scopePath.push_back("Keyboard");
-        ScriptUtil::registerConstantString("KEY_PRESS", "KEY_PRESS", scopePath);
-        ScriptUtil::registerConstantString("KEY_RELEASE", "KEY_RELEASE", scopePath);
-        ScriptUtil::registerConstantString("KEY_CHAR", "KEY_CHAR", scopePath);
-    }
-
-    // Register enumeration Layout::Type.
-    {
-        std::vector<std::string> scopePath;
-        scopePath.push_back("Layout");
-        ScriptUtil::registerConstantString("LAYOUT_FLOW", "LAYOUT_FLOW", scopePath);
-        ScriptUtil::registerConstantString("LAYOUT_VERTICAL", "LAYOUT_VERTICAL", scopePath);
-        ScriptUtil::registerConstantString("LAYOUT_ABSOLUTE", "LAYOUT_ABSOLUTE", scopePath);
-    }
-
-    // Register enumeration Light::Type.
-    {
-        std::vector<std::string> scopePath;
-        scopePath.push_back("Light");
-        ScriptUtil::registerConstantString("DIRECTIONAL", "DIRECTIONAL", scopePath);
-        ScriptUtil::registerConstantString("POINT", "POINT", scopePath);
-        ScriptUtil::registerConstantString("SPOT", "SPOT", scopePath);
-    }
-
-    // Register enumeration Logger::Level.
-    {
-        std::vector<std::string> scopePath;
-        scopePath.push_back("Logger");
-        ScriptUtil::registerConstantString("LEVEL_INFO", "LEVEL_INFO", scopePath);
-        ScriptUtil::registerConstantString("LEVEL_WARN", "LEVEL_WARN", scopePath);
-        ScriptUtil::registerConstantString("LEVEL_ERROR", "LEVEL_ERROR", scopePath);
-    }
-
-    // Register enumeration Mesh::IndexFormat.
-    {
-        std::vector<std::string> scopePath;
-        scopePath.push_back("Mesh");
-        ScriptUtil::registerConstantString("INDEX8", "INDEX8", scopePath);
-        ScriptUtil::registerConstantString("INDEX16", "INDEX16", scopePath);
-        ScriptUtil::registerConstantString("INDEX32", "INDEX32", scopePath);
-    }
-
-    // Register enumeration Mesh::PrimitiveType.
-    {
-        std::vector<std::string> scopePath;
-        scopePath.push_back("Mesh");
-        ScriptUtil::registerConstantString("TRIANGLES", "TRIANGLES", scopePath);
-        ScriptUtil::registerConstantString("TRIANGLE_STRIP", "TRIANGLE_STRIP", scopePath);
-        ScriptUtil::registerConstantString("LINES", "LINES", scopePath);
-        ScriptUtil::registerConstantString("LINE_STRIP", "LINE_STRIP", scopePath);
-        ScriptUtil::registerConstantString("POINTS", "POINTS", scopePath);
-    }
-
-    // Register enumeration Mouse::MouseEvent.
-    {
-        std::vector<std::string> scopePath;
-        scopePath.push_back("Mouse");
-        ScriptUtil::registerConstantString("MOUSE_PRESS_LEFT_BUTTON", "MOUSE_PRESS_LEFT_BUTTON", scopePath);
-        ScriptUtil::registerConstantString("MOUSE_RELEASE_LEFT_BUTTON", "MOUSE_RELEASE_LEFT_BUTTON", scopePath);
-        ScriptUtil::registerConstantString("MOUSE_PRESS_MIDDLE_BUTTON", "MOUSE_PRESS_MIDDLE_BUTTON", scopePath);
-        ScriptUtil::registerConstantString("MOUSE_RELEASE_MIDDLE_BUTTON", "MOUSE_RELEASE_MIDDLE_BUTTON", scopePath);
-        ScriptUtil::registerConstantString("MOUSE_PRESS_RIGHT_BUTTON", "MOUSE_PRESS_RIGHT_BUTTON", scopePath);
-        ScriptUtil::registerConstantString("MOUSE_RELEASE_RIGHT_BUTTON", "MOUSE_RELEASE_RIGHT_BUTTON", scopePath);
-        ScriptUtil::registerConstantString("MOUSE_MOVE", "MOUSE_MOVE", scopePath);
-        ScriptUtil::registerConstantString("MOUSE_WHEEL", "MOUSE_WHEEL", scopePath);
-    }
-
-    // Register enumeration Node::Type.
-    {
-        std::vector<std::string> scopePath;
-        scopePath.push_back("Node");
-        ScriptUtil::registerConstantString("NODE", "NODE", scopePath);
-        ScriptUtil::registerConstantString("JOINT", "JOINT", scopePath);
-    }
-
-    // Register enumeration ParticleEmitter::TextureBlending.
-    {
-        std::vector<std::string> scopePath;
-        scopePath.push_back("ParticleEmitter");
-        ScriptUtil::registerConstantString("BLEND_OPAQUE", "BLEND_OPAQUE", scopePath);
-        ScriptUtil::registerConstantString("BLEND_TRANSPARENT", "BLEND_TRANSPARENT", scopePath);
-        ScriptUtil::registerConstantString("BLEND_ADDITIVE", "BLEND_ADDITIVE", scopePath);
-        ScriptUtil::registerConstantString("BLEND_MULTIPLIED", "BLEND_MULTIPLIED", scopePath);
-    }
-
-    // Register enumeration PhysicsCollisionObject::CollisionListener::EventType.
-    {
-        std::vector<std::string> scopePath;
-        scopePath.push_back("PhysicsCollisionObject");
-        scopePath.push_back("CollisionListener");
-        ScriptUtil::registerConstantString("COLLIDING", "COLLIDING", scopePath);
-        ScriptUtil::registerConstantString("NOT_COLLIDING", "NOT_COLLIDING", scopePath);
-    }
-
-    // Register enumeration PhysicsCollisionObject::Type.
-    {
-        std::vector<std::string> scopePath;
-        scopePath.push_back("PhysicsCollisionObject");
-        ScriptUtil::registerConstantString("RIGID_BODY", "RIGID_BODY", scopePath);
-        ScriptUtil::registerConstantString("CHARACTER", "CHARACTER", scopePath);
-        ScriptUtil::registerConstantString("GHOST_OBJECT", "GHOST_OBJECT", scopePath);
-        ScriptUtil::registerConstantString("VEHICLE", "VEHICLE", scopePath);
-        ScriptUtil::registerConstantString("VEHICLE_WHEEL", "VEHICLE_WHEEL", scopePath);
-        ScriptUtil::registerConstantString("NONE", "NONE", scopePath);
-    }
-
-    // Register enumeration PhysicsCollisionShape::Type.
-    {
-        std::vector<std::string> scopePath;
-        scopePath.push_back("PhysicsCollisionShape");
-        ScriptUtil::registerConstantString("SHAPE_NONE", "SHAPE_NONE", scopePath);
-        ScriptUtil::registerConstantString("SHAPE_BOX", "SHAPE_BOX", scopePath);
-        ScriptUtil::registerConstantString("SHAPE_SPHERE", "SHAPE_SPHERE", scopePath);
-        ScriptUtil::registerConstantString("SHAPE_CAPSULE", "SHAPE_CAPSULE", scopePath);
-        ScriptUtil::registerConstantString("SHAPE_MESH", "SHAPE_MESH", scopePath);
-        ScriptUtil::registerConstantString("SHAPE_HEIGHTFIELD", "SHAPE_HEIGHTFIELD", scopePath);
-    }
-
-    // Register enumeration PhysicsController::Listener::EventType.
-    {
-        std::vector<std::string> scopePath;
-        scopePath.push_back("PhysicsController");
-        scopePath.push_back("Listener");
-        ScriptUtil::registerConstantString("ACTIVATED", "ACTIVATED", scopePath);
-        ScriptUtil::registerConstantString("DEACTIVATED", "DEACTIVATED", scopePath);
-    }
-
-    // Register enumeration Properties::Type.
-    {
-        std::vector<std::string> scopePath;
-        scopePath.push_back("Properties");
-        ScriptUtil::registerConstantString("NONE", "NONE", scopePath);
-        ScriptUtil::registerConstantString("STRING", "STRING", scopePath);
-        ScriptUtil::registerConstantString("NUMBER", "NUMBER", scopePath);
-        ScriptUtil::registerConstantString("VECTOR2", "VECTOR2", scopePath);
-        ScriptUtil::registerConstantString("VECTOR3", "VECTOR3", scopePath);
-        ScriptUtil::registerConstantString("VECTOR4", "VECTOR4", scopePath);
-        ScriptUtil::registerConstantString("MATRIX", "MATRIX", scopePath);
-    }
-
-    // Register enumeration RenderState::AutoBinding.
-    {
-        std::vector<std::string> scopePath;
-        scopePath.push_back("RenderState");
-        ScriptUtil::registerConstantString("NONE", "NONE", scopePath);
-        ScriptUtil::registerConstantString("WORLD_MATRIX", "WORLD_MATRIX", scopePath);
-        ScriptUtil::registerConstantString("VIEW_MATRIX", "VIEW_MATRIX", scopePath);
-        ScriptUtil::registerConstantString("PROJECTION_MATRIX", "PROJECTION_MATRIX", scopePath);
-        ScriptUtil::registerConstantString("WORLD_VIEW_MATRIX", "WORLD_VIEW_MATRIX", scopePath);
-        ScriptUtil::registerConstantString("VIEW_PROJECTION_MATRIX", "VIEW_PROJECTION_MATRIX", scopePath);
-        ScriptUtil::registerConstantString("WORLD_VIEW_PROJECTION_MATRIX", "WORLD_VIEW_PROJECTION_MATRIX", scopePath);
-        ScriptUtil::registerConstantString("INVERSE_TRANSPOSE_WORLD_MATRIX", "INVERSE_TRANSPOSE_WORLD_MATRIX", scopePath);
-        ScriptUtil::registerConstantString("INVERSE_TRANSPOSE_WORLD_VIEW_MATRIX", "INVERSE_TRANSPOSE_WORLD_VIEW_MATRIX", scopePath);
-        ScriptUtil::registerConstantString("CAMERA_WORLD_POSITION", "CAMERA_WORLD_POSITION", scopePath);
-        ScriptUtil::registerConstantString("CAMERA_VIEW_POSITION", "CAMERA_VIEW_POSITION", scopePath);
-        ScriptUtil::registerConstantString("MATRIX_PALETTE", "MATRIX_PALETTE", scopePath);
-        ScriptUtil::registerConstantString("SCENE_AMBIENT_COLOR", "SCENE_AMBIENT_COLOR", scopePath);
-        ScriptUtil::registerConstantString("SCENE_LIGHT_COLOR", "SCENE_LIGHT_COLOR", scopePath);
-        ScriptUtil::registerConstantString("SCENE_LIGHT_DIRECTION", "SCENE_LIGHT_DIRECTION", scopePath);
-    }
-
-    // Register enumeration RenderState::Blend.
-    {
-        std::vector<std::string> scopePath;
-        scopePath.push_back("RenderState");
-        ScriptUtil::registerConstantString("BLEND_ZERO", "BLEND_ZERO", scopePath);
-        ScriptUtil::registerConstantString("BLEND_ONE", "BLEND_ONE", scopePath);
-        ScriptUtil::registerConstantString("BLEND_SRC_COLOR", "BLEND_SRC_COLOR", scopePath);
-        ScriptUtil::registerConstantString("BLEN_ONE_MINUS_SRC_COLOR", "BLEN_ONE_MINUS_SRC_COLOR", scopePath);
-        ScriptUtil::registerConstantString("BLEND_DST_COLOR", "BLEND_DST_COLOR", scopePath);
-        ScriptUtil::registerConstantString("BLEND_ONE_MINUS_DST_COLOR", "BLEND_ONE_MINUS_DST_COLOR", scopePath);
-        ScriptUtil::registerConstantString("BLEND_SRC_ALPHA", "BLEND_SRC_ALPHA", scopePath);
-        ScriptUtil::registerConstantString("BLEND_ONE_MINUS_SRC_ALPHA", "BLEND_ONE_MINUS_SRC_ALPHA", scopePath);
-        ScriptUtil::registerConstantString("BLEND_DST_ALPHA", "BLEND_DST_ALPHA", scopePath);
-        ScriptUtil::registerConstantString("BLEND_ONE_MINUS_DST_ALPHA", "BLEND_ONE_MINUS_DST_ALPHA", scopePath);
-        ScriptUtil::registerConstantString("BLEND_CONSTANT_ALPHA", "BLEND_CONSTANT_ALPHA", scopePath);
-        ScriptUtil::registerConstantString("BLEND_ONE_MINUS_CONSTANT_ALPHA", "BLEND_ONE_MINUS_CONSTANT_ALPHA", scopePath);
-        ScriptUtil::registerConstantString("BLEND_SRC_ALPHA_SATURATE", "BLEND_SRC_ALPHA_SATURATE", scopePath);
-    }
-
-    // Register enumeration RenderState::DepthFunction.
-    {
-        std::vector<std::string> scopePath;
-        scopePath.push_back("RenderState");
-        ScriptUtil::registerConstantString("DEPTH_NEVER", "DEPTH_NEVER", scopePath);
-        ScriptUtil::registerConstantString("DEPTH_LESS", "DEPTH_LESS", scopePath);
-        ScriptUtil::registerConstantString("DEPTH_EQUAL", "DEPTH_EQUAL", scopePath);
-        ScriptUtil::registerConstantString("DEPTH_LEQUAL", "DEPTH_LEQUAL", scopePath);
-        ScriptUtil::registerConstantString("DEPTH_GREATER", "DEPTH_GREATER", scopePath);
-        ScriptUtil::registerConstantString("DEPTH_NOTEQUAL", "DEPTH_NOTEQUAL", scopePath);
-        ScriptUtil::registerConstantString("DEPTH_GEQUAL", "DEPTH_GEQUAL", scopePath);
-        ScriptUtil::registerConstantString("DEPTH_ALWAYS", "DEPTH_ALWAYS", scopePath);
-    }
-
-    // Register enumeration Scene::DebugFlags.
-    {
-        std::vector<std::string> scopePath;
-        scopePath.push_back("Scene");
-        ScriptUtil::registerConstantString("DEBUG_BOXES", "DEBUG_BOXES", scopePath);
-        ScriptUtil::registerConstantString("DEBUG_SPHERES", "DEBUG_SPHERES", scopePath);
-    }
-
-    // Register enumeration Terrain::Flags.
-    {
-        std::vector<std::string> scopePath;
-        scopePath.push_back("Terrain");
-        ScriptUtil::registerConstantString("DEBUG_PATCHES", "DEBUG_PATCHES", scopePath);
-        ScriptUtil::registerConstantString("ENABLE_FRUSTUM_CULLING", "ENABLE_FRUSTUM_CULLING", scopePath);
-        ScriptUtil::registerConstantString("ENABLE_LEVEL_OF_DETAIL", "ENABLE_LEVEL_OF_DETAIL", scopePath);
-    }
-
-    // Register enumeration Texture::Filter.
-    {
-        std::vector<std::string> scopePath;
-        scopePath.push_back("Texture");
-        ScriptUtil::registerConstantString("NEAREST", "NEAREST", scopePath);
-        ScriptUtil::registerConstantString("LINEAR", "LINEAR", scopePath);
-        ScriptUtil::registerConstantString("NEAREST_MIPMAP_NEAREST", "NEAREST_MIPMAP_NEAREST", scopePath);
-        ScriptUtil::registerConstantString("LINEAR_MIPMAP_NEAREST", "LINEAR_MIPMAP_NEAREST", scopePath);
-        ScriptUtil::registerConstantString("NEAREST_MIPMAP_LINEAR", "NEAREST_MIPMAP_LINEAR", scopePath);
-        ScriptUtil::registerConstantString("LINEAR_MIPMAP_LINEAR", "LINEAR_MIPMAP_LINEAR", scopePath);
-    }
-
-    // Register enumeration Texture::Format.
-    {
-        std::vector<std::string> scopePath;
-        scopePath.push_back("Texture");
-        ScriptUtil::registerConstantString("UNKNOWN", "UNKNOWN", scopePath);
-        ScriptUtil::registerConstantString("RGB", "RGB", scopePath);
-        ScriptUtil::registerConstantString("RGBA", "RGBA", scopePath);
-        ScriptUtil::registerConstantString("ALPHA", "ALPHA", scopePath);
-    }
-
-    // Register enumeration Texture::Wrap.
-    {
-        std::vector<std::string> scopePath;
-        scopePath.push_back("Texture");
-        ScriptUtil::registerConstantString("REPEAT", "REPEAT", scopePath);
-        ScriptUtil::registerConstantString("CLAMP", "CLAMP", scopePath);
-    }
-
-    // Register enumeration Touch::TouchEvent.
-    {
-        std::vector<std::string> scopePath;
-        scopePath.push_back("Touch");
-        ScriptUtil::registerConstantString("TOUCH_PRESS", "TOUCH_PRESS", scopePath);
-        ScriptUtil::registerConstantString("TOUCH_RELEASE", "TOUCH_RELEASE", scopePath);
-        ScriptUtil::registerConstantString("TOUCH_MOVE", "TOUCH_MOVE", scopePath);
-    }
-
-    // Register enumeration VertexFormat::Usage.
-    {
-        std::vector<std::string> scopePath;
-        scopePath.push_back("VertexFormat");
-        ScriptUtil::registerConstantString("POSITION", "POSITION", scopePath);
-        ScriptUtil::registerConstantString("NORMAL", "NORMAL", scopePath);
-        ScriptUtil::registerConstantString("COLOR", "COLOR", scopePath);
-        ScriptUtil::registerConstantString("TANGENT", "TANGENT", scopePath);
-        ScriptUtil::registerConstantString("BINORMAL", "BINORMAL", scopePath);
-        ScriptUtil::registerConstantString("BLENDWEIGHTS", "BLENDWEIGHTS", scopePath);
-        ScriptUtil::registerConstantString("BLENDINDICES", "BLENDINDICES", scopePath);
-        ScriptUtil::registerConstantString("TEXCOORD0", "TEXCOORD0", scopePath);
-        ScriptUtil::registerConstantString("TEXCOORD1", "TEXCOORD1", scopePath);
-        ScriptUtil::registerConstantString("TEXCOORD2", "TEXCOORD2", scopePath);
-        ScriptUtil::registerConstantString("TEXCOORD3", "TEXCOORD3", scopePath);
-        ScriptUtil::registerConstantString("TEXCOORD4", "TEXCOORD4", scopePath);
-        ScriptUtil::registerConstantString("TEXCOORD5", "TEXCOORD5", scopePath);
-        ScriptUtil::registerConstantString("TEXCOORD6", "TEXCOORD6", scopePath);
-        ScriptUtil::registerConstantString("TEXCOORD7", "TEXCOORD7", scopePath);
-    }
-}
-
-static const char* enumStringEmpty = "";
-
-const char* lua_stringFromEnumGlobal(std::string& enumname, unsigned int value)
-{
-    if (enumname == "AIMessage::ParameterType")
-        return lua_stringFromEnum_AIMessageParameterType((AIMessage::ParameterType)value);
-    if (enumname == "AnimationClip::Listener::EventType")
-        return lua_stringFromEnum_AnimationClipListenerEventType((AnimationClip::Listener::EventType)value);
-    if (enumname == "AudioSource::State")
-        return lua_stringFromEnum_AudioSourceState((AudioSource::State)value);
-    if (enumname == "Camera::Type")
-        return lua_stringFromEnum_CameraType((Camera::Type)value);
-    if (enumname == "Container::Scroll")
-        return lua_stringFromEnum_ContainerScroll((Container::Scroll)value);
-    if (enumname == "Control::Alignment")
-        return lua_stringFromEnum_ControlAlignment((Control::Alignment)value);
-    if (enumname == "Control::Listener::EventType")
-        return lua_stringFromEnum_ControlListenerEventType((Control::Listener::EventType)value);
-    if (enumname == "Control::State")
-        return lua_stringFromEnum_ControlState((Control::State)value);
-    if (enumname == "Curve::InterpolationType")
-        return lua_stringFromEnum_CurveInterpolationType((Curve::InterpolationType)value);
-    if (enumname == "DepthStencilTarget::Format")
-        return lua_stringFromEnum_DepthStencilTargetFormat((DepthStencilTarget::Format)value);
-    if (enumname == "Font::Justify")
-        return lua_stringFromEnum_FontJustify((Font::Justify)value);
-    if (enumname == "Font::Style")
-        return lua_stringFromEnum_FontStyle((Font::Style)value);
-    if (enumname == "Game::ClearFlags")
-        return lua_stringFromEnum_GameClearFlags((Game::ClearFlags)value);
-    if (enumname == "Game::State")
-        return lua_stringFromEnum_GameState((Game::State)value);
-    if (enumname == "Gamepad::ButtonMapping")
-        return lua_stringFromEnum_GamepadButtonMapping((Gamepad::ButtonMapping)value);
-    if (enumname == "Gamepad::GamepadEvent")
-        return lua_stringFromEnum_GamepadGamepadEvent((Gamepad::GamepadEvent)value);
-    if (enumname == "Gesture::GestureEvent")
-        return lua_stringFromEnum_GestureGestureEvent((Gesture::GestureEvent)value);
-    if (enumname == "Image::Format")
-        return lua_stringFromEnum_ImageFormat((Image::Format)value);
-    if (enumname == "Keyboard::Key")
-        return lua_stringFromEnum_KeyboardKey((Keyboard::Key)value);
-    if (enumname == "Keyboard::KeyEvent")
-        return lua_stringFromEnum_KeyboardKeyEvent((Keyboard::KeyEvent)value);
-    if (enumname == "Layout::Type")
-        return lua_stringFromEnum_LayoutType((Layout::Type)value);
-    if (enumname == "Light::Type")
-        return lua_stringFromEnum_LightType((Light::Type)value);
-    if (enumname == "Logger::Level")
-        return lua_stringFromEnum_LoggerLevel((Logger::Level)value);
-    if (enumname == "Mesh::IndexFormat")
-        return lua_stringFromEnum_MeshIndexFormat((Mesh::IndexFormat)value);
-    if (enumname == "Mesh::PrimitiveType")
-        return lua_stringFromEnum_MeshPrimitiveType((Mesh::PrimitiveType)value);
-    if (enumname == "Mouse::MouseEvent")
-        return lua_stringFromEnum_MouseMouseEvent((Mouse::MouseEvent)value);
-    if (enumname == "Node::Type")
-        return lua_stringFromEnum_NodeType((Node::Type)value);
-    if (enumname == "ParticleEmitter::TextureBlending")
-        return lua_stringFromEnum_ParticleEmitterTextureBlending((ParticleEmitter::TextureBlending)value);
-    if (enumname == "PhysicsCollisionObject::CollisionListener::EventType")
-        return lua_stringFromEnum_PhysicsCollisionObjectCollisionListenerEventType((PhysicsCollisionObject::CollisionListener::EventType)value);
-    if (enumname == "PhysicsCollisionObject::Type")
-        return lua_stringFromEnum_PhysicsCollisionObjectType((PhysicsCollisionObject::Type)value);
-    if (enumname == "PhysicsCollisionShape::Type")
-        return lua_stringFromEnum_PhysicsCollisionShapeType((PhysicsCollisionShape::Type)value);
-    if (enumname == "PhysicsController::Listener::EventType")
-        return lua_stringFromEnum_PhysicsControllerListenerEventType((PhysicsController::Listener::EventType)value);
-    if (enumname == "Properties::Type")
-        return lua_stringFromEnum_PropertiesType((Properties::Type)value);
-    if (enumname == "RenderState::AutoBinding")
-        return lua_stringFromEnum_RenderStateAutoBinding((RenderState::AutoBinding)value);
-    if (enumname == "RenderState::Blend")
-        return lua_stringFromEnum_RenderStateBlend((RenderState::Blend)value);
-    if (enumname == "RenderState::DepthFunction")
-        return lua_stringFromEnum_RenderStateDepthFunction((RenderState::DepthFunction)value);
-    if (enumname == "Scene::DebugFlags")
-        return lua_stringFromEnum_SceneDebugFlags((Scene::DebugFlags)value);
-    if (enumname == "Terrain::Flags")
-        return lua_stringFromEnum_TerrainFlags((Terrain::Flags)value);
-    if (enumname == "Texture::Filter")
-        return lua_stringFromEnum_TextureFilter((Texture::Filter)value);
-    if (enumname == "Texture::Format")
-        return lua_stringFromEnum_TextureFormat((Texture::Format)value);
-    if (enumname == "Texture::Wrap")
-        return lua_stringFromEnum_TextureWrap((Texture::Wrap)value);
-    if (enumname == "Touch::TouchEvent")
-        return lua_stringFromEnum_TouchTouchEvent((Touch::TouchEvent)value);
-    if (enumname == "VertexFormat::Usage")
-        return lua_stringFromEnum_VertexFormatUsage((VertexFormat::Usage)value);
-
-    GP_ERROR("Unrecognized enumeration type '%s'.", enumname.c_str());
-    return enumStringEmpty;
-}
-
-}
+    ScriptUtil::setGlobalHierarchyPair("Ref", "Image");
+    ScriptUtil::setGlobalHierarchyPair("Ref", "Joint");
+    ScriptUtil::setGlobalHierarchyPair("Ref", "Joystick");
+    ScriptUtil::setGlobalHierarchyPair("Ref", "Label");
+    ScriptUtil::setGlobalHierarchyPair("Ref", "Layout");
+    ScriptUtil::setGlobalHierarchyPair("Ref", "Light");
+    ScriptUtil::setGlobalHierarchyPair("Ref", "Material");
+    ScriptUtil::setGlobalHierarchyPair("Ref", "MaterialParameter");
+    ScriptUtil::setGlobalHierarchyPair("Ref", "Mesh");
+    ScriptUtil::setGlobalHierarchyPair("Ref", "Model");
+    ScriptUtil::setGlobalHierarchyPair("Ref", "Node");
+    ScriptUtil::setGlobalHierarchyPair("Ref", "ParticleEmitter");
+    ScriptUtil::setGlobalHierarchyPair("Ref", "Pass");
+    ScriptUtil::setGlobalHierarchyPair("Ref", "PhysicsCollisionShape");
+    ScriptUtil::setGlobalHierarchyPair("Ref", "RadioButton");
+    ScriptUtil::setGlobalHierarchyPair("Ref", "RenderState");
+    ScriptUtil::setGlobalHierarchyPair("Ref", "RenderState::StateBlock");
+    ScriptUtil::setGlobalHierarchyPair("Ref", "RenderTarget");
+    ScriptUtil::setGlobalHierarchyPair("Ref", "Scene");
+    ScriptUtil::setGlobalHierarchyPair("Ref", "Slider");
+    ScriptUtil::setGlobalHierarchyPair("Ref", "Technique");
+    ScriptUtil::setGlobalHierarchyPair("Ref", "Terrain");
+    ScriptUtil::setGlobalHierarchyPair("Ref", "TextBox");
+    ScriptUtil::setGlobalHierarchyPair("Ref", "Texture");
+    ScriptUtil::setGlobalHierarchyPair("Ref", "Texture::Sampler");
+    ScriptUtil::setGlobalHierarchyPair("Ref", "Theme");
+    ScriptUtil::setGlobalHierarchyPair("Ref", "Theme::ThemeImage");
+    ScriptUtil::setGlobalHierarchyPair("Ref", "VertexAttributeBinding");
+    ScriptUtil::setGlobalHierarchyPair("Ref", "VerticalLayout");
+    ScriptUtil::setGlobalHierarchyPair("RenderState", "Material");
+    ScriptUtil::setGlobalHierarchyPair("RenderState", "Pass");
+    ScriptUtil::setGlobalHierarchyPair("RenderState", "Technique");
+    ScriptUtil::setGlobalHierarchyPair("ScriptTarget", "AIAgent");
+    ScriptUtil::setGlobalHierarchyPair("ScriptTarget", "AIState");
+    ScriptUtil::setGlobalHierarchyPair("ScriptTarget", "Button");
+    ScriptUtil::setGlobalHierarchyPair("ScriptTarget", "CheckBox");
+    ScriptUtil::setGlobalHierarchyPair("ScriptTarget", "Container");
+    ScriptUtil::setGlobalHierarchyPair("ScriptTarget", "Control");
+    ScriptUtil::setGlobalHierarchyPair("ScriptTarget", "Form");
+    ScriptUtil::setGlobalHierarchyPair("ScriptTarget", "Joint");
+    ScriptUtil::setGlobalHierarchyPair("ScriptTarget", "Joystick");
+    ScriptUtil::setGlobalHierarchyPair("ScriptTarget", "Label");
+    ScriptUtil::setGlobalHierarchyPair("ScriptTarget", "Node");
+    ScriptUtil::setGlobalHierarchyPair("ScriptTarget", "PhysicsController");
+    ScriptUtil::setGlobalHierarchyPair("ScriptTarget", "RadioButton");
+    ScriptUtil::setGlobalHierarchyPair("ScriptTarget", "Slider");
+    ScriptUtil::setGlobalHierarchyPair("ScriptTarget", "TextBox");
+    ScriptUtil::setGlobalHierarchyPair("ScriptTarget", "Transform");
+    ScriptUtil::setGlobalHierarchyPair("Transform", "Joint");
+    ScriptUtil::setGlobalHierarchyPair("Transform", "Node");
+    ScriptUtil::setGlobalHierarchyPair("Transform::Listener", "AudioListener");
+    ScriptUtil::setGlobalHierarchyPair("Transform::Listener", "AudioSource");
+    ScriptUtil::setGlobalHierarchyPair("Transform::Listener", "Camera");
+    ScriptUtil::setGlobalHierarchyPair("Transform::Listener", "MeshSkin");
+    ScriptUtil::setGlobalHierarchyPair("Transform::Listener", "PhysicsCharacter");
+    ScriptUtil::setGlobalHierarchyPair("Transform::Listener", "PhysicsGhostObject");
+    ScriptUtil::setGlobalHierarchyPair("Transform::Listener", "PhysicsRigidBody");
+    ScriptUtil::setGlobalHierarchyPair("Transform::Listener", "Terrain");
+    ScriptUtil::addStringFromEnumConversionFunction(&gameplay::lua_stringFromEnumGlobal);
+
+    // Register enumeration AIMessage::ParameterType.
+    {
+        std::vector<std::string> scopePath;
+        scopePath.push_back("AIMessage");
+        ScriptUtil::registerConstantString("UNDEFINED", "UNDEFINED", scopePath);
+        ScriptUtil::registerConstantString("INTEGER", "INTEGER", scopePath);
+        ScriptUtil::registerConstantString("LONG", "LONG", scopePath);
+        ScriptUtil::registerConstantString("FLOAT", "FLOAT", scopePath);
+        ScriptUtil::registerConstantString("DOUBLE", "DOUBLE", scopePath);
+        ScriptUtil::registerConstantString("BOOLEAN", "BOOLEAN", scopePath);
+        ScriptUtil::registerConstantString("STRING", "STRING", scopePath);
+    }
+
+    // Register enumeration AnimationClip::Listener::EventType.
+    {
+        std::vector<std::string> scopePath;
+        scopePath.push_back("AnimationClip");
+        scopePath.push_back("Listener");
+        ScriptUtil::registerConstantString("BEGIN", "BEGIN", scopePath);
+        ScriptUtil::registerConstantString("END", "END", scopePath);
+        ScriptUtil::registerConstantString("TIME", "TIME", scopePath);
+    }
+
+    // Register enumeration AudioSource::State.
+    {
+        std::vector<std::string> scopePath;
+        scopePath.push_back("AudioSource");
+        ScriptUtil::registerConstantString("INITIAL", "INITIAL", scopePath);
+        ScriptUtil::registerConstantString("PLAYING", "PLAYING", scopePath);
+        ScriptUtil::registerConstantString("PAUSED", "PAUSED", scopePath);
+        ScriptUtil::registerConstantString("STOPPED", "STOPPED", scopePath);
+    }
+
+    // Register enumeration Camera::Type.
+    {
+        std::vector<std::string> scopePath;
+        scopePath.push_back("Camera");
+        ScriptUtil::registerConstantString("PERSPECTIVE", "PERSPECTIVE", scopePath);
+        ScriptUtil::registerConstantString("ORTHOGRAPHIC", "ORTHOGRAPHIC", scopePath);
+    }
+
+    // Register enumeration Container::Scroll.
+    {
+        std::vector<std::string> scopePath;
+        scopePath.push_back("Container");
+        ScriptUtil::registerConstantString("SCROLL_NONE", "SCROLL_NONE", scopePath);
+        ScriptUtil::registerConstantString("SCROLL_HORIZONTAL", "SCROLL_HORIZONTAL", scopePath);
+        ScriptUtil::registerConstantString("SCROLL_VERTICAL", "SCROLL_VERTICAL", scopePath);
+        ScriptUtil::registerConstantString("SCROLL_BOTH", "SCROLL_BOTH", scopePath);
+    }
+
+    // Register enumeration Control::Alignment.
+    {
+        std::vector<std::string> scopePath;
+        scopePath.push_back("Control");
+        ScriptUtil::registerConstantString("ALIGN_LEFT", "ALIGN_LEFT", scopePath);
+        ScriptUtil::registerConstantString("ALIGN_HCENTER", "ALIGN_HCENTER", scopePath);
+        ScriptUtil::registerConstantString("ALIGN_RIGHT", "ALIGN_RIGHT", scopePath);
+        ScriptUtil::registerConstantString("ALIGN_TOP", "ALIGN_TOP", scopePath);
+        ScriptUtil::registerConstantString("ALIGN_VCENTER", "ALIGN_VCENTER", scopePath);
+        ScriptUtil::registerConstantString("ALIGN_BOTTOM", "ALIGN_BOTTOM", scopePath);
+        ScriptUtil::registerConstantString("ALIGN_TOP_LEFT", "ALIGN_TOP_LEFT", scopePath);
+        ScriptUtil::registerConstantString("ALIGN_VCENTER_LEFT", "ALIGN_VCENTER_LEFT", scopePath);
+        ScriptUtil::registerConstantString("ALIGN_BOTTOM_LEFT", "ALIGN_BOTTOM_LEFT", scopePath);
+        ScriptUtil::registerConstantString("ALIGN_TOP_HCENTER", "ALIGN_TOP_HCENTER", scopePath);
+        ScriptUtil::registerConstantString("ALIGN_VCENTER_HCENTER", "ALIGN_VCENTER_HCENTER", scopePath);
+        ScriptUtil::registerConstantString("ALIGN_BOTTOM_HCENTER", "ALIGN_BOTTOM_HCENTER", scopePath);
+        ScriptUtil::registerConstantString("ALIGN_TOP_RIGHT", "ALIGN_TOP_RIGHT", scopePath);
+        ScriptUtil::registerConstantString("ALIGN_VCENTER_RIGHT", "ALIGN_VCENTER_RIGHT", scopePath);
+        ScriptUtil::registerConstantString("ALIGN_BOTTOM_RIGHT", "ALIGN_BOTTOM_RIGHT", scopePath);
+    }
+
+    // Register enumeration Control::Listener::EventType.
+    {
+        std::vector<std::string> scopePath;
+        scopePath.push_back("Control");
+        scopePath.push_back("Listener");
+        ScriptUtil::registerConstantString("PRESS", "PRESS", scopePath);
+        ScriptUtil::registerConstantString("RELEASE", "RELEASE", scopePath);
+        ScriptUtil::registerConstantString("CLICK", "CLICK", scopePath);
+        ScriptUtil::registerConstantString("VALUE_CHANGED", "VALUE_CHANGED", scopePath);
+        ScriptUtil::registerConstantString("TEXT_CHANGED", "TEXT_CHANGED", scopePath);
+        ScriptUtil::registerConstantString("MIDDLE_CLICK", "MIDDLE_CLICK", scopePath);
+        ScriptUtil::registerConstantString("RIGHT_CLICK", "RIGHT_CLICK", scopePath);
+    }
+
+    // Register enumeration Control::State.
+    {
+        std::vector<std::string> scopePath;
+        scopePath.push_back("Control");
+        ScriptUtil::registerConstantString("NORMAL", "NORMAL", scopePath);
+        ScriptUtil::registerConstantString("FOCUS", "FOCUS", scopePath);
+        ScriptUtil::registerConstantString("ACTIVE", "ACTIVE", scopePath);
+        ScriptUtil::registerConstantString("DISABLED", "DISABLED", scopePath);
+    }
+
+    // Register enumeration Curve::InterpolationType.
+    {
+        std::vector<std::string> scopePath;
+        scopePath.push_back("Curve");
+        ScriptUtil::registerConstantString("BEZIER", "BEZIER", scopePath);
+        ScriptUtil::registerConstantString("BSPLINE", "BSPLINE", scopePath);
+        ScriptUtil::registerConstantString("FLAT", "FLAT", scopePath);
+        ScriptUtil::registerConstantString("HERMITE", "HERMITE", scopePath);
+        ScriptUtil::registerConstantString("LINEAR", "LINEAR", scopePath);
+        ScriptUtil::registerConstantString("SMOOTH", "SMOOTH", scopePath);
+        ScriptUtil::registerConstantString("STEP", "STEP", scopePath);
+        ScriptUtil::registerConstantString("QUADRATIC_IN", "QUADRATIC_IN", scopePath);
+        ScriptUtil::registerConstantString("QUADRATIC_OUT", "QUADRATIC_OUT", scopePath);
+        ScriptUtil::registerConstantString("QUADRATIC_IN_OUT", "QUADRATIC_IN_OUT", scopePath);
+        ScriptUtil::registerConstantString("QUADRATIC_OUT_IN", "QUADRATIC_OUT_IN", scopePath);
+        ScriptUtil::registerConstantString("CUBIC_IN", "CUBIC_IN", scopePath);
+        ScriptUtil::registerConstantString("CUBIC_OUT", "CUBIC_OUT", scopePath);
+        ScriptUtil::registerConstantString("CUBIC_IN_OUT", "CUBIC_IN_OUT", scopePath);
+        ScriptUtil::registerConstantString("CUBIC_OUT_IN", "CUBIC_OUT_IN", scopePath);
+        ScriptUtil::registerConstantString("QUARTIC_IN", "QUARTIC_IN", scopePath);
+        ScriptUtil::registerConstantString("QUARTIC_OUT", "QUARTIC_OUT", scopePath);
+        ScriptUtil::registerConstantString("QUARTIC_IN_OUT", "QUARTIC_IN_OUT", scopePath);
+        ScriptUtil::registerConstantString("QUARTIC_OUT_IN", "QUARTIC_OUT_IN", scopePath);
+        ScriptUtil::registerConstantString("QUINTIC_IN", "QUINTIC_IN", scopePath);
+        ScriptUtil::registerConstantString("QUINTIC_OUT", "QUINTIC_OUT", scopePath);
+        ScriptUtil::registerConstantString("QUINTIC_IN_OUT", "QUINTIC_IN_OUT", scopePath);
+        ScriptUtil::registerConstantString("QUINTIC_OUT_IN", "QUINTIC_OUT_IN", scopePath);
+        ScriptUtil::registerConstantString("SINE_IN", "SINE_IN", scopePath);
+        ScriptUtil::registerConstantString("SINE_OUT", "SINE_OUT", scopePath);
+        ScriptUtil::registerConstantString("SINE_IN_OUT", "SINE_IN_OUT", scopePath);
+        ScriptUtil::registerConstantString("SINE_OUT_IN", "SINE_OUT_IN", scopePath);
+        ScriptUtil::registerConstantString("EXPONENTIAL_IN", "EXPONENTIAL_IN", scopePath);
+        ScriptUtil::registerConstantString("EXPONENTIAL_OUT", "EXPONENTIAL_OUT", scopePath);
+        ScriptUtil::registerConstantString("EXPONENTIAL_IN_OUT", "EXPONENTIAL_IN_OUT", scopePath);
+        ScriptUtil::registerConstantString("EXPONENTIAL_OUT_IN", "EXPONENTIAL_OUT_IN", scopePath);
+        ScriptUtil::registerConstantString("CIRCULAR_IN", "CIRCULAR_IN", scopePath);
+        ScriptUtil::registerConstantString("CIRCULAR_OUT", "CIRCULAR_OUT", scopePath);
+        ScriptUtil::registerConstantString("CIRCULAR_IN_OUT", "CIRCULAR_IN_OUT", scopePath);
+        ScriptUtil::registerConstantString("CIRCULAR_OUT_IN", "CIRCULAR_OUT_IN", scopePath);
+        ScriptUtil::registerConstantString("ELASTIC_IN", "ELASTIC_IN", scopePath);
+        ScriptUtil::registerConstantString("ELASTIC_OUT", "ELASTIC_OUT", scopePath);
+        ScriptUtil::registerConstantString("ELASTIC_IN_OUT", "ELASTIC_IN_OUT", scopePath);
+        ScriptUtil::registerConstantString("ELASTIC_OUT_IN", "ELASTIC_OUT_IN", scopePath);
+        ScriptUtil::registerConstantString("OVERSHOOT_IN", "OVERSHOOT_IN", scopePath);
+        ScriptUtil::registerConstantString("OVERSHOOT_OUT", "OVERSHOOT_OUT", scopePath);
+        ScriptUtil::registerConstantString("OVERSHOOT_IN_OUT", "OVERSHOOT_IN_OUT", scopePath);
+        ScriptUtil::registerConstantString("OVERSHOOT_OUT_IN", "OVERSHOOT_OUT_IN", scopePath);
+        ScriptUtil::registerConstantString("BOUNCE_IN", "BOUNCE_IN", scopePath);
+        ScriptUtil::registerConstantString("BOUNCE_OUT", "BOUNCE_OUT", scopePath);
+        ScriptUtil::registerConstantString("BOUNCE_IN_OUT", "BOUNCE_IN_OUT", scopePath);
+        ScriptUtil::registerConstantString("BOUNCE_OUT_IN", "BOUNCE_OUT_IN", scopePath);
+    }
+
+    // Register enumeration DepthStencilTarget::Format.
+    {
+        std::vector<std::string> scopePath;
+        scopePath.push_back("DepthStencilTarget");
+        ScriptUtil::registerConstantString("DEPTH", "DEPTH", scopePath);
+        ScriptUtil::registerConstantString("DEPTH_STENCIL", "DEPTH_STENCIL", scopePath);
+    }
+
+    // Register enumeration Font::Justify.
+    {
+        std::vector<std::string> scopePath;
+        scopePath.push_back("Font");
+        ScriptUtil::registerConstantString("ALIGN_LEFT", "ALIGN_LEFT", scopePath);
+        ScriptUtil::registerConstantString("ALIGN_HCENTER", "ALIGN_HCENTER", scopePath);
+        ScriptUtil::registerConstantString("ALIGN_RIGHT", "ALIGN_RIGHT", scopePath);
+        ScriptUtil::registerConstantString("ALIGN_TOP", "ALIGN_TOP", scopePath);
+        ScriptUtil::registerConstantString("ALIGN_VCENTER", "ALIGN_VCENTER", scopePath);
+        ScriptUtil::registerConstantString("ALIGN_BOTTOM", "ALIGN_BOTTOM", scopePath);
+        ScriptUtil::registerConstantString("ALIGN_TOP_LEFT", "ALIGN_TOP_LEFT", scopePath);
+        ScriptUtil::registerConstantString("ALIGN_VCENTER_LEFT", "ALIGN_VCENTER_LEFT", scopePath);
+        ScriptUtil::registerConstantString("ALIGN_BOTTOM_LEFT", "ALIGN_BOTTOM_LEFT", scopePath);
+        ScriptUtil::registerConstantString("ALIGN_TOP_HCENTER", "ALIGN_TOP_HCENTER", scopePath);
+        ScriptUtil::registerConstantString("ALIGN_VCENTER_HCENTER", "ALIGN_VCENTER_HCENTER", scopePath);
+        ScriptUtil::registerConstantString("ALIGN_BOTTOM_HCENTER", "ALIGN_BOTTOM_HCENTER", scopePath);
+        ScriptUtil::registerConstantString("ALIGN_TOP_RIGHT", "ALIGN_TOP_RIGHT", scopePath);
+        ScriptUtil::registerConstantString("ALIGN_VCENTER_RIGHT", "ALIGN_VCENTER_RIGHT", scopePath);
+        ScriptUtil::registerConstantString("ALIGN_BOTTOM_RIGHT", "ALIGN_BOTTOM_RIGHT", scopePath);
+    }
+
+    // Register enumeration Font::Style.
+    {
+        std::vector<std::string> scopePath;
+        scopePath.push_back("Font");
+        ScriptUtil::registerConstantString("PLAIN", "PLAIN", scopePath);
+        ScriptUtil::registerConstantString("BOLD", "BOLD", scopePath);
+        ScriptUtil::registerConstantString("ITALIC", "ITALIC", scopePath);
+        ScriptUtil::registerConstantString("BOLD_ITALIC", "BOLD_ITALIC", scopePath);
+    }
+
+    // Register enumeration Game::ClearFlags.
+    {
+        std::vector<std::string> scopePath;
+        scopePath.push_back("Game");
+        ScriptUtil::registerConstantString("CLEAR_COLOR", "CLEAR_COLOR", scopePath);
+        ScriptUtil::registerConstantString("CLEAR_DEPTH", "CLEAR_DEPTH", scopePath);
+        ScriptUtil::registerConstantString("CLEAR_STENCIL", "CLEAR_STENCIL", scopePath);
+        ScriptUtil::registerConstantString("CLEAR_COLOR_DEPTH", "CLEAR_COLOR_DEPTH", scopePath);
+        ScriptUtil::registerConstantString("CLEAR_COLOR_STENCIL", "CLEAR_COLOR_STENCIL", scopePath);
+        ScriptUtil::registerConstantString("CLEAR_DEPTH_STENCIL", "CLEAR_DEPTH_STENCIL", scopePath);
+        ScriptUtil::registerConstantString("CLEAR_COLOR_DEPTH_STENCIL", "CLEAR_COLOR_DEPTH_STENCIL", scopePath);
+    }
+
+    // Register enumeration Game::State.
+    {
+        std::vector<std::string> scopePath;
+        scopePath.push_back("Game");
+        ScriptUtil::registerConstantString("UNINITIALIZED", "UNINITIALIZED", scopePath);
+        ScriptUtil::registerConstantString("RUNNING", "RUNNING", scopePath);
+        ScriptUtil::registerConstantString("PAUSED", "PAUSED", scopePath);
+    }
+
+    // Register enumeration Gamepad::ButtonMapping.
+    {
+        std::vector<std::string> scopePath;
+        scopePath.push_back("Gamepad");
+        ScriptUtil::registerConstantString("BUTTON_A", "BUTTON_A", scopePath);
+        ScriptUtil::registerConstantString("BUTTON_B", "BUTTON_B", scopePath);
+        ScriptUtil::registerConstantString("BUTTON_C", "BUTTON_C", scopePath);
+        ScriptUtil::registerConstantString("BUTTON_X", "BUTTON_X", scopePath);
+        ScriptUtil::registerConstantString("BUTTON_Y", "BUTTON_Y", scopePath);
+        ScriptUtil::registerConstantString("BUTTON_Z", "BUTTON_Z", scopePath);
+        ScriptUtil::registerConstantString("BUTTON_MENU1", "BUTTON_MENU1", scopePath);
+        ScriptUtil::registerConstantString("BUTTON_MENU2", "BUTTON_MENU2", scopePath);
+        ScriptUtil::registerConstantString("BUTTON_MENU3", "BUTTON_MENU3", scopePath);
+        ScriptUtil::registerConstantString("BUTTON_MENU4", "BUTTON_MENU4", scopePath);
+        ScriptUtil::registerConstantString("BUTTON_L1", "BUTTON_L1", scopePath);
+        ScriptUtil::registerConstantString("BUTTON_L2", "BUTTON_L2", scopePath);
+        ScriptUtil::registerConstantString("BUTTON_L3", "BUTTON_L3", scopePath);
+        ScriptUtil::registerConstantString("BUTTON_R1", "BUTTON_R1", scopePath);
+        ScriptUtil::registerConstantString("BUTTON_R2", "BUTTON_R2", scopePath);
+        ScriptUtil::registerConstantString("BUTTON_R3", "BUTTON_R3", scopePath);
+        ScriptUtil::registerConstantString("BUTTON_UP", "BUTTON_UP", scopePath);
+        ScriptUtil::registerConstantString("BUTTON_DOWN", "BUTTON_DOWN", scopePath);
+        ScriptUtil::registerConstantString("BUTTON_LEFT", "BUTTON_LEFT", scopePath);
+        ScriptUtil::registerConstantString("BUTTON_RIGHT", "BUTTON_RIGHT", scopePath);
+    }
+
+    // Register enumeration Gamepad::GamepadEvent.
+    {
+        std::vector<std::string> scopePath;
+        scopePath.push_back("Gamepad");
+        ScriptUtil::registerConstantString("CONNECTED_EVENT", "CONNECTED_EVENT", scopePath);
+        ScriptUtil::registerConstantString("DISCONNECTED_EVENT", "DISCONNECTED_EVENT", scopePath);
+    }
+
+    // Register enumeration Gesture::GestureEvent.
+    {
+        std::vector<std::string> scopePath;
+        scopePath.push_back("Gesture");
+        ScriptUtil::registerConstantString("GESTURE_TAP", "GESTURE_TAP", scopePath);
+        ScriptUtil::registerConstantString("GESTURE_SWIPE", "GESTURE_SWIPE", scopePath);
+        ScriptUtil::registerConstantString("GESTURE_PINCH", "GESTURE_PINCH", scopePath);
+        ScriptUtil::registerConstantString("GESTURE_ANY_SUPPORTED", "GESTURE_ANY_SUPPORTED", scopePath);
+    }
+
+    // Register enumeration Image::Format.
+    {
+        std::vector<std::string> scopePath;
+        scopePath.push_back("Image");
+        ScriptUtil::registerConstantString("RGB", "RGB", scopePath);
+        ScriptUtil::registerConstantString("RGBA", "RGBA", scopePath);
+    }
+
+    // Register enumeration Keyboard::Key.
+    {
+        std::vector<std::string> scopePath;
+        scopePath.push_back("Keyboard");
+        ScriptUtil::registerConstantString("KEY_NONE", "KEY_NONE", scopePath);
+        ScriptUtil::registerConstantString("KEY_PAUSE", "KEY_PAUSE", scopePath);
+        ScriptUtil::registerConstantString("KEY_SCROLL_LOCK", "KEY_SCROLL_LOCK", scopePath);
+        ScriptUtil::registerConstantString("KEY_PRINT", "KEY_PRINT", scopePath);
+        ScriptUtil::registerConstantString("KEY_SYSREQ", "KEY_SYSREQ", scopePath);
+        ScriptUtil::registerConstantString("KEY_BREAK", "KEY_BREAK", scopePath);
+        ScriptUtil::registerConstantString("KEY_ESCAPE", "KEY_ESCAPE", scopePath);
+        ScriptUtil::registerConstantString("KEY_BACKSPACE", "KEY_BACKSPACE", scopePath);
+        ScriptUtil::registerConstantString("KEY_TAB", "KEY_TAB", scopePath);
+        ScriptUtil::registerConstantString("KEY_BACK_TAB", "KEY_BACK_TAB", scopePath);
+        ScriptUtil::registerConstantString("KEY_RETURN", "KEY_RETURN", scopePath);
+        ScriptUtil::registerConstantString("KEY_CAPS_LOCK", "KEY_CAPS_LOCK", scopePath);
+        ScriptUtil::registerConstantString("KEY_SHIFT", "KEY_SHIFT", scopePath);
+        ScriptUtil::registerConstantString("KEY_CTRL", "KEY_CTRL", scopePath);
+        ScriptUtil::registerConstantString("KEY_ALT", "KEY_ALT", scopePath);
+        ScriptUtil::registerConstantString("KEY_MENU", "KEY_MENU", scopePath);
+        ScriptUtil::registerConstantString("KEY_HYPER", "KEY_HYPER", scopePath);
+        ScriptUtil::registerConstantString("KEY_INSERT", "KEY_INSERT", scopePath);
+        ScriptUtil::registerConstantString("KEY_HOME", "KEY_HOME", scopePath);
+        ScriptUtil::registerConstantString("KEY_PG_UP", "KEY_PG_UP", scopePath);
+        ScriptUtil::registerConstantString("KEY_DELETE", "KEY_DELETE", scopePath);
+        ScriptUtil::registerConstantString("KEY_END", "KEY_END", scopePath);
+        ScriptUtil::registerConstantString("KEY_PG_DOWN", "KEY_PG_DOWN", scopePath);
+        ScriptUtil::registerConstantString("KEY_LEFT_ARROW", "KEY_LEFT_ARROW", scopePath);
+        ScriptUtil::registerConstantString("KEY_RIGHT_ARROW", "KEY_RIGHT_ARROW", scopePath);
+        ScriptUtil::registerConstantString("KEY_UP_ARROW", "KEY_UP_ARROW", scopePath);
+        ScriptUtil::registerConstantString("KEY_DOWN_ARROW", "KEY_DOWN_ARROW", scopePath);
+        ScriptUtil::registerConstantString("KEY_NUM_LOCK", "KEY_NUM_LOCK", scopePath);
+        ScriptUtil::registerConstantString("KEY_KP_PLUS", "KEY_KP_PLUS", scopePath);
+        ScriptUtil::registerConstantString("KEY_KP_MINUS", "KEY_KP_MINUS", scopePath);
+        ScriptUtil::registerConstantString("KEY_KP_MULTIPLY", "KEY_KP_MULTIPLY", scopePath);
+        ScriptUtil::registerConstantString("KEY_KP_DIVIDE", "KEY_KP_DIVIDE", scopePath);
+        ScriptUtil::registerConstantString("KEY_KP_ENTER", "KEY_KP_ENTER", scopePath);
+        ScriptUtil::registerConstantString("KEY_KP_HOME", "KEY_KP_HOME", scopePath);
+        ScriptUtil::registerConstantString("KEY_KP_UP", "KEY_KP_UP", scopePath);
+        ScriptUtil::registerConstantString("KEY_KP_PG_UP", "KEY_KP_PG_UP", scopePath);
+        ScriptUtil::registerConstantString("KEY_KP_LEFT", "KEY_KP_LEFT", scopePath);
+        ScriptUtil::registerConstantString("KEY_KP_FIVE", "KEY_KP_FIVE", scopePath);
+        ScriptUtil::registerConstantString("KEY_KP_RIGHT", "KEY_KP_RIGHT", scopePath);
+        ScriptUtil::registerConstantString("KEY_KP_END", "KEY_KP_END", scopePath);
+        ScriptUtil::registerConstantString("KEY_KP_DOWN", "KEY_KP_DOWN", scopePath);
+        ScriptUtil::registerConstantString("KEY_KP_PG_DOWN", "KEY_KP_PG_DOWN", scopePath);
+        ScriptUtil::registerConstantString("KEY_KP_INSERT", "KEY_KP_INSERT", scopePath);
+        ScriptUtil::registerConstantString("KEY_KP_DELETE", "KEY_KP_DELETE", scopePath);
+        ScriptUtil::registerConstantString("KEY_F1", "KEY_F1", scopePath);
+        ScriptUtil::registerConstantString("KEY_F2", "KEY_F2", scopePath);
+        ScriptUtil::registerConstantString("KEY_F3", "KEY_F3", scopePath);
+        ScriptUtil::registerConstantString("KEY_F4", "KEY_F4", scopePath);
+        ScriptUtil::registerConstantString("KEY_F5", "KEY_F5", scopePath);
+        ScriptUtil::registerConstantString("KEY_F6", "KEY_F6", scopePath);
+        ScriptUtil::registerConstantString("KEY_F7", "KEY_F7", scopePath);
+        ScriptUtil::registerConstantString("KEY_F8", "KEY_F8", scopePath);
+        ScriptUtil::registerConstantString("KEY_F9", "KEY_F9", scopePath);
+        ScriptUtil::registerConstantString("KEY_F10", "KEY_F10", scopePath);
+        ScriptUtil::registerConstantString("KEY_F11", "KEY_F11", scopePath);
+        ScriptUtil::registerConstantString("KEY_F12", "KEY_F12", scopePath);
+        ScriptUtil::registerConstantString("KEY_SPACE", "KEY_SPACE", scopePath);
+        ScriptUtil::registerConstantString("KEY_EXCLAM", "KEY_EXCLAM", scopePath);
+        ScriptUtil::registerConstantString("KEY_QUOTE", "KEY_QUOTE", scopePath);
+        ScriptUtil::registerConstantString("KEY_NUMBER", "KEY_NUMBER", scopePath);
+        ScriptUtil::registerConstantString("KEY_DOLLAR", "KEY_DOLLAR", scopePath);
+        ScriptUtil::registerConstantString("KEY_PERCENT", "KEY_PERCENT", scopePath);
+        ScriptUtil::registerConstantString("KEY_CIRCUMFLEX", "KEY_CIRCUMFLEX", scopePath);
+        ScriptUtil::registerConstantString("KEY_AMPERSAND", "KEY_AMPERSAND", scopePath);
+        ScriptUtil::registerConstantString("KEY_APOSTROPHE", "KEY_APOSTROPHE", scopePath);
+        ScriptUtil::registerConstantString("KEY_LEFT_PARENTHESIS", "KEY_LEFT_PARENTHESIS", scopePath);
+        ScriptUtil::registerConstantString("KEY_RIGHT_PARENTHESIS", "KEY_RIGHT_PARENTHESIS", scopePath);
+        ScriptUtil::registerConstantString("KEY_ASTERISK", "KEY_ASTERISK", scopePath);
+        ScriptUtil::registerConstantString("KEY_PLUS", "KEY_PLUS", scopePath);
+        ScriptUtil::registerConstantString("KEY_COMMA", "KEY_COMMA", scopePath);
+        ScriptUtil::registerConstantString("KEY_MINUS", "KEY_MINUS", scopePath);
+        ScriptUtil::registerConstantString("KEY_PERIOD", "KEY_PERIOD", scopePath);
+        ScriptUtil::registerConstantString("KEY_SLASH", "KEY_SLASH", scopePath);
+        ScriptUtil::registerConstantString("KEY_ZERO", "KEY_ZERO", scopePath);
+        ScriptUtil::registerConstantString("KEY_ONE", "KEY_ONE", scopePath);
+        ScriptUtil::registerConstantString("KEY_TWO", "KEY_TWO", scopePath);
+        ScriptUtil::registerConstantString("KEY_THREE", "KEY_THREE", scopePath);
+        ScriptUtil::registerConstantString("KEY_FOUR", "KEY_FOUR", scopePath);
+        ScriptUtil::registerConstantString("KEY_FIVE", "KEY_FIVE", scopePath);
+        ScriptUtil::registerConstantString("KEY_SIX", "KEY_SIX", scopePath);
+        ScriptUtil::registerConstantString("KEY_SEVEN", "KEY_SEVEN", scopePath);
+        ScriptUtil::registerConstantString("KEY_EIGHT", "KEY_EIGHT", scopePath);
+        ScriptUtil::registerConstantString("KEY_NINE", "KEY_NINE", scopePath);
+        ScriptUtil::registerConstantString("KEY_COLON", "KEY_COLON", scopePath);
+        ScriptUtil::registerConstantString("KEY_SEMICOLON", "KEY_SEMICOLON", scopePath);
+        ScriptUtil::registerConstantString("KEY_LESS_THAN", "KEY_LESS_THAN", scopePath);
+        ScriptUtil::registerConstantString("KEY_EQUAL", "KEY_EQUAL", scopePath);
+        ScriptUtil::registerConstantString("KEY_GREATER_THAN", "KEY_GREATER_THAN", scopePath);
+        ScriptUtil::registerConstantString("KEY_QUESTION", "KEY_QUESTION", scopePath);
+        ScriptUtil::registerConstantString("KEY_AT", "KEY_AT", scopePath);
+        ScriptUtil::registerConstantString("KEY_CAPITAL_A", "KEY_CAPITAL_A", scopePath);
+        ScriptUtil::registerConstantString("KEY_CAPITAL_B", "KEY_CAPITAL_B", scopePath);
+        ScriptUtil::registerConstantString("KEY_CAPITAL_C", "KEY_CAPITAL_C", scopePath);
+        ScriptUtil::registerConstantString("KEY_CAPITAL_D", "KEY_CAPITAL_D", scopePath);
+        ScriptUtil::registerConstantString("KEY_CAPITAL_E", "KEY_CAPITAL_E", scopePath);
+        ScriptUtil::registerConstantString("KEY_CAPITAL_F", "KEY_CAPITAL_F", scopePath);
+        ScriptUtil::registerConstantString("KEY_CAPITAL_G", "KEY_CAPITAL_G", scopePath);
+        ScriptUtil::registerConstantString("KEY_CAPITAL_H", "KEY_CAPITAL_H", scopePath);
+        ScriptUtil::registerConstantString("KEY_CAPITAL_I", "KEY_CAPITAL_I", scopePath);
+        ScriptUtil::registerConstantString("KEY_CAPITAL_J", "KEY_CAPITAL_J", scopePath);
+        ScriptUtil::registerConstantString("KEY_CAPITAL_K", "KEY_CAPITAL_K", scopePath);
+        ScriptUtil::registerConstantString("KEY_CAPITAL_L", "KEY_CAPITAL_L", scopePath);
+        ScriptUtil::registerConstantString("KEY_CAPITAL_M", "KEY_CAPITAL_M", scopePath);
+        ScriptUtil::registerConstantString("KEY_CAPITAL_N", "KEY_CAPITAL_N", scopePath);
+        ScriptUtil::registerConstantString("KEY_CAPITAL_O", "KEY_CAPITAL_O", scopePath);
+        ScriptUtil::registerConstantString("KEY_CAPITAL_P", "KEY_CAPITAL_P", scopePath);
+        ScriptUtil::registerConstantString("KEY_CAPITAL_Q", "KEY_CAPITAL_Q", scopePath);
+        ScriptUtil::registerConstantString("KEY_CAPITAL_R", "KEY_CAPITAL_R", scopePath);
+        ScriptUtil::registerConstantString("KEY_CAPITAL_S", "KEY_CAPITAL_S", scopePath);
+        ScriptUtil::registerConstantString("KEY_CAPITAL_T", "KEY_CAPITAL_T", scopePath);
+        ScriptUtil::registerConstantString("KEY_CAPITAL_U", "KEY_CAPITAL_U", scopePath);
+        ScriptUtil::registerConstantString("KEY_CAPITAL_V", "KEY_CAPITAL_V", scopePath);
+        ScriptUtil::registerConstantString("KEY_CAPITAL_W", "KEY_CAPITAL_W", scopePath);
+        ScriptUtil::registerConstantString("KEY_CAPITAL_X", "KEY_CAPITAL_X", scopePath);
+        ScriptUtil::registerConstantString("KEY_CAPITAL_Y", "KEY_CAPITAL_Y", scopePath);
+        ScriptUtil::registerConstantString("KEY_CAPITAL_Z", "KEY_CAPITAL_Z", scopePath);
+        ScriptUtil::registerConstantString("KEY_LEFT_BRACKET", "KEY_LEFT_BRACKET", scopePath);
+        ScriptUtil::registerConstantString("KEY_BACK_SLASH", "KEY_BACK_SLASH", scopePath);
+        ScriptUtil::registerConstantString("KEY_RIGHT_BRACKET", "KEY_RIGHT_BRACKET", scopePath);
+        ScriptUtil::registerConstantString("KEY_UNDERSCORE", "KEY_UNDERSCORE", scopePath);
+        ScriptUtil::registerConstantString("KEY_GRAVE", "KEY_GRAVE", scopePath);
+        ScriptUtil::registerConstantString("KEY_A", "KEY_A", scopePath);
+        ScriptUtil::registerConstantString("KEY_B", "KEY_B", scopePath);
+        ScriptUtil::registerConstantString("KEY_C", "KEY_C", scopePath);
+        ScriptUtil::registerConstantString("KEY_D", "KEY_D", scopePath);
+        ScriptUtil::registerConstantString("KEY_E", "KEY_E", scopePath);
+        ScriptUtil::registerConstantString("KEY_F", "KEY_F", scopePath);
+        ScriptUtil::registerConstantString("KEY_G", "KEY_G", scopePath);
+        ScriptUtil::registerConstantString("KEY_H", "KEY_H", scopePath);
+        ScriptUtil::registerConstantString("KEY_I", "KEY_I", scopePath);
+        ScriptUtil::registerConstantString("KEY_J", "KEY_J", scopePath);
+        ScriptUtil::registerConstantString("KEY_K", "KEY_K", scopePath);
+        ScriptUtil::registerConstantString("KEY_L", "KEY_L", scopePath);
+        ScriptUtil::registerConstantString("KEY_M", "KEY_M", scopePath);
+        ScriptUtil::registerConstantString("KEY_N", "KEY_N", scopePath);
+        ScriptUtil::registerConstantString("KEY_O", "KEY_O", scopePath);
+        ScriptUtil::registerConstantString("KEY_P", "KEY_P", scopePath);
+        ScriptUtil::registerConstantString("KEY_Q", "KEY_Q", scopePath);
+        ScriptUtil::registerConstantString("KEY_R", "KEY_R", scopePath);
+        ScriptUtil::registerConstantString("KEY_S", "KEY_S", scopePath);
+        ScriptUtil::registerConstantString("KEY_T", "KEY_T", scopePath);
+        ScriptUtil::registerConstantString("KEY_U", "KEY_U", scopePath);
+        ScriptUtil::registerConstantString("KEY_V", "KEY_V", scopePath);
+        ScriptUtil::registerConstantString("KEY_W", "KEY_W", scopePath);
+        ScriptUtil::registerConstantString("KEY_X", "KEY_X", scopePath);
+        ScriptUtil::registerConstantString("KEY_Y", "KEY_Y", scopePath);
+        ScriptUtil::registerConstantString("KEY_Z", "KEY_Z", scopePath);
+        ScriptUtil::registerConstantString("KEY_LEFT_BRACE", "KEY_LEFT_BRACE", scopePath);
+        ScriptUtil::registerConstantString("KEY_BAR", "KEY_BAR", scopePath);
+        ScriptUtil::registerConstantString("KEY_RIGHT_BRACE", "KEY_RIGHT_BRACE", scopePath);
+        ScriptUtil::registerConstantString("KEY_TILDE", "KEY_TILDE", scopePath);
+        ScriptUtil::registerConstantString("KEY_EURO", "KEY_EURO", scopePath);
+        ScriptUtil::registerConstantString("KEY_POUND", "KEY_POUND", scopePath);
+        ScriptUtil::registerConstantString("KEY_YEN", "KEY_YEN", scopePath);
+        ScriptUtil::registerConstantString("KEY_MIDDLE_DOT", "KEY_MIDDLE_DOT", scopePath);
+        ScriptUtil::registerConstantString("KEY_SEARCH", "KEY_SEARCH", scopePath);
+    }
+
+    // Register enumeration Keyboard::KeyEvent.
+    {
+        std::vector<std::string> scopePath;
+        scopePath.push_back("Keyboard");
+        ScriptUtil::registerConstantString("KEY_PRESS", "KEY_PRESS", scopePath);
+        ScriptUtil::registerConstantString("KEY_RELEASE", "KEY_RELEASE", scopePath);
+        ScriptUtil::registerConstantString("KEY_CHAR", "KEY_CHAR", scopePath);
+    }
+
+    // Register enumeration Layout::Type.
+    {
+        std::vector<std::string> scopePath;
+        scopePath.push_back("Layout");
+        ScriptUtil::registerConstantString("LAYOUT_FLOW", "LAYOUT_FLOW", scopePath);
+        ScriptUtil::registerConstantString("LAYOUT_VERTICAL", "LAYOUT_VERTICAL", scopePath);
+        ScriptUtil::registerConstantString("LAYOUT_ABSOLUTE", "LAYOUT_ABSOLUTE", scopePath);
+    }
+
+    // Register enumeration Light::Type.
+    {
+        std::vector<std::string> scopePath;
+        scopePath.push_back("Light");
+        ScriptUtil::registerConstantString("DIRECTIONAL", "DIRECTIONAL", scopePath);
+        ScriptUtil::registerConstantString("POINT", "POINT", scopePath);
+        ScriptUtil::registerConstantString("SPOT", "SPOT", scopePath);
+    }
+
+    // Register enumeration Logger::Level.
+    {
+        std::vector<std::string> scopePath;
+        scopePath.push_back("Logger");
+        ScriptUtil::registerConstantString("LEVEL_INFO", "LEVEL_INFO", scopePath);
+        ScriptUtil::registerConstantString("LEVEL_WARN", "LEVEL_WARN", scopePath);
+        ScriptUtil::registerConstantString("LEVEL_ERROR", "LEVEL_ERROR", scopePath);
+    }
+
+    // Register enumeration Mesh::IndexFormat.
+    {
+        std::vector<std::string> scopePath;
+        scopePath.push_back("Mesh");
+        ScriptUtil::registerConstantString("INDEX8", "INDEX8", scopePath);
+        ScriptUtil::registerConstantString("INDEX16", "INDEX16", scopePath);
+        ScriptUtil::registerConstantString("INDEX32", "INDEX32", scopePath);
+    }
+
+    // Register enumeration Mesh::PrimitiveType.
+    {
+        std::vector<std::string> scopePath;
+        scopePath.push_back("Mesh");
+        ScriptUtil::registerConstantString("TRIANGLES", "TRIANGLES", scopePath);
+        ScriptUtil::registerConstantString("TRIANGLE_STRIP", "TRIANGLE_STRIP", scopePath);
+        ScriptUtil::registerConstantString("LINES", "LINES", scopePath);
+        ScriptUtil::registerConstantString("LINE_STRIP", "LINE_STRIP", scopePath);
+        ScriptUtil::registerConstantString("POINTS", "POINTS", scopePath);
+    }
+
+    // Register enumeration Mouse::MouseEvent.
+    {
+        std::vector<std::string> scopePath;
+        scopePath.push_back("Mouse");
+        ScriptUtil::registerConstantString("MOUSE_PRESS_LEFT_BUTTON", "MOUSE_PRESS_LEFT_BUTTON", scopePath);
+        ScriptUtil::registerConstantString("MOUSE_RELEASE_LEFT_BUTTON", "MOUSE_RELEASE_LEFT_BUTTON", scopePath);
+        ScriptUtil::registerConstantString("MOUSE_PRESS_MIDDLE_BUTTON", "MOUSE_PRESS_MIDDLE_BUTTON", scopePath);
+        ScriptUtil::registerConstantString("MOUSE_RELEASE_MIDDLE_BUTTON", "MOUSE_RELEASE_MIDDLE_BUTTON", scopePath);
+        ScriptUtil::registerConstantString("MOUSE_PRESS_RIGHT_BUTTON", "MOUSE_PRESS_RIGHT_BUTTON", scopePath);
+        ScriptUtil::registerConstantString("MOUSE_RELEASE_RIGHT_BUTTON", "MOUSE_RELEASE_RIGHT_BUTTON", scopePath);
+        ScriptUtil::registerConstantString("MOUSE_MOVE", "MOUSE_MOVE", scopePath);
+        ScriptUtil::registerConstantString("MOUSE_WHEEL", "MOUSE_WHEEL", scopePath);
+    }
+
+    // Register enumeration Node::Type.
+    {
+        std::vector<std::string> scopePath;
+        scopePath.push_back("Node");
+        ScriptUtil::registerConstantString("NODE", "NODE", scopePath);
+        ScriptUtil::registerConstantString("JOINT", "JOINT", scopePath);
+    }
+
+    // Register enumeration ParticleEmitter::TextureBlending.
+    {
+        std::vector<std::string> scopePath;
+        scopePath.push_back("ParticleEmitter");
+        ScriptUtil::registerConstantString("BLEND_OPAQUE", "BLEND_OPAQUE", scopePath);
+        ScriptUtil::registerConstantString("BLEND_TRANSPARENT", "BLEND_TRANSPARENT", scopePath);
+        ScriptUtil::registerConstantString("BLEND_ADDITIVE", "BLEND_ADDITIVE", scopePath);
+        ScriptUtil::registerConstantString("BLEND_MULTIPLIED", "BLEND_MULTIPLIED", scopePath);
+    }
+
+    // Register enumeration PhysicsCollisionObject::CollisionListener::EventType.
+    {
+        std::vector<std::string> scopePath;
+        scopePath.push_back("PhysicsCollisionObject");
+        scopePath.push_back("CollisionListener");
+        ScriptUtil::registerConstantString("COLLIDING", "COLLIDING", scopePath);
+        ScriptUtil::registerConstantString("NOT_COLLIDING", "NOT_COLLIDING", scopePath);
+    }
+
+    // Register enumeration PhysicsCollisionObject::Type.
+    {
+        std::vector<std::string> scopePath;
+        scopePath.push_back("PhysicsCollisionObject");
+        ScriptUtil::registerConstantString("RIGID_BODY", "RIGID_BODY", scopePath);
+        ScriptUtil::registerConstantString("CHARACTER", "CHARACTER", scopePath);
+        ScriptUtil::registerConstantString("GHOST_OBJECT", "GHOST_OBJECT", scopePath);
+        ScriptUtil::registerConstantString("VEHICLE", "VEHICLE", scopePath);
+        ScriptUtil::registerConstantString("VEHICLE_WHEEL", "VEHICLE_WHEEL", scopePath);
+        ScriptUtil::registerConstantString("NONE", "NONE", scopePath);
+    }
+
+    // Register enumeration PhysicsCollisionShape::Type.
+    {
+        std::vector<std::string> scopePath;
+        scopePath.push_back("PhysicsCollisionShape");
+        ScriptUtil::registerConstantString("SHAPE_NONE", "SHAPE_NONE", scopePath);
+        ScriptUtil::registerConstantString("SHAPE_BOX", "SHAPE_BOX", scopePath);
+        ScriptUtil::registerConstantString("SHAPE_SPHERE", "SHAPE_SPHERE", scopePath);
+        ScriptUtil::registerConstantString("SHAPE_CAPSULE", "SHAPE_CAPSULE", scopePath);
+        ScriptUtil::registerConstantString("SHAPE_MESH", "SHAPE_MESH", scopePath);
+        ScriptUtil::registerConstantString("SHAPE_HEIGHTFIELD", "SHAPE_HEIGHTFIELD", scopePath);
+    }
+
+    // Register enumeration PhysicsController::Listener::EventType.
+    {
+        std::vector<std::string> scopePath;
+        scopePath.push_back("PhysicsController");
+        scopePath.push_back("Listener");
+        ScriptUtil::registerConstantString("ACTIVATED", "ACTIVATED", scopePath);
+        ScriptUtil::registerConstantString("DEACTIVATED", "DEACTIVATED", scopePath);
+    }
+
+    // Register enumeration Properties::Type.
+    {
+        std::vector<std::string> scopePath;
+        scopePath.push_back("Properties");
+        ScriptUtil::registerConstantString("NONE", "NONE", scopePath);
+        ScriptUtil::registerConstantString("STRING", "STRING", scopePath);
+        ScriptUtil::registerConstantString("NUMBER", "NUMBER", scopePath);
+        ScriptUtil::registerConstantString("VECTOR2", "VECTOR2", scopePath);
+        ScriptUtil::registerConstantString("VECTOR3", "VECTOR3", scopePath);
+        ScriptUtil::registerConstantString("VECTOR4", "VECTOR4", scopePath);
+        ScriptUtil::registerConstantString("MATRIX", "MATRIX", scopePath);
+    }
+
+    // Register enumeration RenderState::AutoBinding.
+    {
+        std::vector<std::string> scopePath;
+        scopePath.push_back("RenderState");
+        ScriptUtil::registerConstantString("NONE", "NONE", scopePath);
+        ScriptUtil::registerConstantString("WORLD_MATRIX", "WORLD_MATRIX", scopePath);
+        ScriptUtil::registerConstantString("VIEW_MATRIX", "VIEW_MATRIX", scopePath);
+        ScriptUtil::registerConstantString("PROJECTION_MATRIX", "PROJECTION_MATRIX", scopePath);
+        ScriptUtil::registerConstantString("WORLD_VIEW_MATRIX", "WORLD_VIEW_MATRIX", scopePath);
+        ScriptUtil::registerConstantString("VIEW_PROJECTION_MATRIX", "VIEW_PROJECTION_MATRIX", scopePath);
+        ScriptUtil::registerConstantString("WORLD_VIEW_PROJECTION_MATRIX", "WORLD_VIEW_PROJECTION_MATRIX", scopePath);
+        ScriptUtil::registerConstantString("INVERSE_TRANSPOSE_WORLD_MATRIX", "INVERSE_TRANSPOSE_WORLD_MATRIX", scopePath);
+        ScriptUtil::registerConstantString("INVERSE_TRANSPOSE_WORLD_VIEW_MATRIX", "INVERSE_TRANSPOSE_WORLD_VIEW_MATRIX", scopePath);
+        ScriptUtil::registerConstantString("CAMERA_WORLD_POSITION", "CAMERA_WORLD_POSITION", scopePath);
+        ScriptUtil::registerConstantString("CAMERA_VIEW_POSITION", "CAMERA_VIEW_POSITION", scopePath);
+        ScriptUtil::registerConstantString("MATRIX_PALETTE", "MATRIX_PALETTE", scopePath);
+        ScriptUtil::registerConstantString("SCENE_AMBIENT_COLOR", "SCENE_AMBIENT_COLOR", scopePath);
+        ScriptUtil::registerConstantString("SCENE_LIGHT_COLOR", "SCENE_LIGHT_COLOR", scopePath);
+        ScriptUtil::registerConstantString("SCENE_LIGHT_DIRECTION", "SCENE_LIGHT_DIRECTION", scopePath);
+    }
+
+    // Register enumeration RenderState::Blend.
+    {
+        std::vector<std::string> scopePath;
+        scopePath.push_back("RenderState");
+        ScriptUtil::registerConstantString("BLEND_ZERO", "BLEND_ZERO", scopePath);
+        ScriptUtil::registerConstantString("BLEND_ONE", "BLEND_ONE", scopePath);
+        ScriptUtil::registerConstantString("BLEND_SRC_COLOR", "BLEND_SRC_COLOR", scopePath);
+        ScriptUtil::registerConstantString("BLEN_ONE_MINUS_SRC_COLOR", "BLEN_ONE_MINUS_SRC_COLOR", scopePath);
+        ScriptUtil::registerConstantString("BLEND_DST_COLOR", "BLEND_DST_COLOR", scopePath);
+        ScriptUtil::registerConstantString("BLEND_ONE_MINUS_DST_COLOR", "BLEND_ONE_MINUS_DST_COLOR", scopePath);
+        ScriptUtil::registerConstantString("BLEND_SRC_ALPHA", "BLEND_SRC_ALPHA", scopePath);
+        ScriptUtil::registerConstantString("BLEND_ONE_MINUS_SRC_ALPHA", "BLEND_ONE_MINUS_SRC_ALPHA", scopePath);
+        ScriptUtil::registerConstantString("BLEND_DST_ALPHA", "BLEND_DST_ALPHA", scopePath);
+        ScriptUtil::registerConstantString("BLEND_ONE_MINUS_DST_ALPHA", "BLEND_ONE_MINUS_DST_ALPHA", scopePath);
+        ScriptUtil::registerConstantString("BLEND_CONSTANT_ALPHA", "BLEND_CONSTANT_ALPHA", scopePath);
+        ScriptUtil::registerConstantString("BLEND_ONE_MINUS_CONSTANT_ALPHA", "BLEND_ONE_MINUS_CONSTANT_ALPHA", scopePath);
+        ScriptUtil::registerConstantString("BLEND_SRC_ALPHA_SATURATE", "BLEND_SRC_ALPHA_SATURATE", scopePath);
+    }
+
+    // Register enumeration RenderState::DepthFunction.
+    {
+        std::vector<std::string> scopePath;
+        scopePath.push_back("RenderState");
+        ScriptUtil::registerConstantString("DEPTH_NEVER", "DEPTH_NEVER", scopePath);
+        ScriptUtil::registerConstantString("DEPTH_LESS", "DEPTH_LESS", scopePath);
+        ScriptUtil::registerConstantString("DEPTH_EQUAL", "DEPTH_EQUAL", scopePath);
+        ScriptUtil::registerConstantString("DEPTH_LEQUAL", "DEPTH_LEQUAL", scopePath);
+        ScriptUtil::registerConstantString("DEPTH_GREATER", "DEPTH_GREATER", scopePath);
+        ScriptUtil::registerConstantString("DEPTH_NOTEQUAL", "DEPTH_NOTEQUAL", scopePath);
+        ScriptUtil::registerConstantString("DEPTH_GEQUAL", "DEPTH_GEQUAL", scopePath);
+        ScriptUtil::registerConstantString("DEPTH_ALWAYS", "DEPTH_ALWAYS", scopePath);
+    }
+
+    // Register enumeration Scene::DebugFlags.
+    {
+        std::vector<std::string> scopePath;
+        scopePath.push_back("Scene");
+        ScriptUtil::registerConstantString("DEBUG_BOXES", "DEBUG_BOXES", scopePath);
+        ScriptUtil::registerConstantString("DEBUG_SPHERES", "DEBUG_SPHERES", scopePath);
+    }
+
+    // Register enumeration Terrain::Flags.
+    {
+        std::vector<std::string> scopePath;
+        scopePath.push_back("Terrain");
+        ScriptUtil::registerConstantString("DEBUG_PATCHES", "DEBUG_PATCHES", scopePath);
+        ScriptUtil::registerConstantString("ENABLE_FRUSTUM_CULLING", "ENABLE_FRUSTUM_CULLING", scopePath);
+        ScriptUtil::registerConstantString("ENABLE_LEVEL_OF_DETAIL", "ENABLE_LEVEL_OF_DETAIL", scopePath);
+    }
+
+    // Register enumeration Texture::Filter.
+    {
+        std::vector<std::string> scopePath;
+        scopePath.push_back("Texture");
+        ScriptUtil::registerConstantString("NEAREST", "NEAREST", scopePath);
+        ScriptUtil::registerConstantString("LINEAR", "LINEAR", scopePath);
+        ScriptUtil::registerConstantString("NEAREST_MIPMAP_NEAREST", "NEAREST_MIPMAP_NEAREST", scopePath);
+        ScriptUtil::registerConstantString("LINEAR_MIPMAP_NEAREST", "LINEAR_MIPMAP_NEAREST", scopePath);
+        ScriptUtil::registerConstantString("NEAREST_MIPMAP_LINEAR", "NEAREST_MIPMAP_LINEAR", scopePath);
+        ScriptUtil::registerConstantString("LINEAR_MIPMAP_LINEAR", "LINEAR_MIPMAP_LINEAR", scopePath);
+    }
+
+    // Register enumeration Texture::Format.
+    {
+        std::vector<std::string> scopePath;
+        scopePath.push_back("Texture");
+        ScriptUtil::registerConstantString("UNKNOWN", "UNKNOWN", scopePath);
+        ScriptUtil::registerConstantString("RGB", "RGB", scopePath);
+        ScriptUtil::registerConstantString("RGBA", "RGBA", scopePath);
+        ScriptUtil::registerConstantString("ALPHA", "ALPHA", scopePath);
+    }
+
+    // Register enumeration Texture::Wrap.
+    {
+        std::vector<std::string> scopePath;
+        scopePath.push_back("Texture");
+        ScriptUtil::registerConstantString("REPEAT", "REPEAT", scopePath);
+        ScriptUtil::registerConstantString("CLAMP", "CLAMP", scopePath);
+    }
+
+    // Register enumeration Touch::TouchEvent.
+    {
+        std::vector<std::string> scopePath;
+        scopePath.push_back("Touch");
+        ScriptUtil::registerConstantString("TOUCH_PRESS", "TOUCH_PRESS", scopePath);
+        ScriptUtil::registerConstantString("TOUCH_RELEASE", "TOUCH_RELEASE", scopePath);
+        ScriptUtil::registerConstantString("TOUCH_MOVE", "TOUCH_MOVE", scopePath);
+    }
+
+    // Register enumeration VertexFormat::Usage.
+    {
+        std::vector<std::string> scopePath;
+        scopePath.push_back("VertexFormat");
+        ScriptUtil::registerConstantString("POSITION", "POSITION", scopePath);
+        ScriptUtil::registerConstantString("NORMAL", "NORMAL", scopePath);
+        ScriptUtil::registerConstantString("COLOR", "COLOR", scopePath);
+        ScriptUtil::registerConstantString("TANGENT", "TANGENT", scopePath);
+        ScriptUtil::registerConstantString("BINORMAL", "BINORMAL", scopePath);
+        ScriptUtil::registerConstantString("BLENDWEIGHTS", "BLENDWEIGHTS", scopePath);
+        ScriptUtil::registerConstantString("BLENDINDICES", "BLENDINDICES", scopePath);
+        ScriptUtil::registerConstantString("TEXCOORD0", "TEXCOORD0", scopePath);
+        ScriptUtil::registerConstantString("TEXCOORD1", "TEXCOORD1", scopePath);
+        ScriptUtil::registerConstantString("TEXCOORD2", "TEXCOORD2", scopePath);
+        ScriptUtil::registerConstantString("TEXCOORD3", "TEXCOORD3", scopePath);
+        ScriptUtil::registerConstantString("TEXCOORD4", "TEXCOORD4", scopePath);
+        ScriptUtil::registerConstantString("TEXCOORD5", "TEXCOORD5", scopePath);
+        ScriptUtil::registerConstantString("TEXCOORD6", "TEXCOORD6", scopePath);
+        ScriptUtil::registerConstantString("TEXCOORD7", "TEXCOORD7", scopePath);
+    }
+}
+
+static const char* enumStringEmpty = "";
+
+const char* lua_stringFromEnumGlobal(std::string& enumname, unsigned int value)
+{
+    if (enumname == "AIMessage::ParameterType")
+        return lua_stringFromEnum_AIMessageParameterType((AIMessage::ParameterType)value);
+    if (enumname == "AnimationClip::Listener::EventType")
+        return lua_stringFromEnum_AnimationClipListenerEventType((AnimationClip::Listener::EventType)value);
+    if (enumname == "AudioSource::State")
+        return lua_stringFromEnum_AudioSourceState((AudioSource::State)value);
+    if (enumname == "Camera::Type")
+        return lua_stringFromEnum_CameraType((Camera::Type)value);
+    if (enumname == "Container::Scroll")
+        return lua_stringFromEnum_ContainerScroll((Container::Scroll)value);
+    if (enumname == "Control::Alignment")
+        return lua_stringFromEnum_ControlAlignment((Control::Alignment)value);
+    if (enumname == "Control::Listener::EventType")
+        return lua_stringFromEnum_ControlListenerEventType((Control::Listener::EventType)value);
+    if (enumname == "Control::State")
+        return lua_stringFromEnum_ControlState((Control::State)value);
+    if (enumname == "Curve::InterpolationType")
+        return lua_stringFromEnum_CurveInterpolationType((Curve::InterpolationType)value);
+    if (enumname == "DepthStencilTarget::Format")
+        return lua_stringFromEnum_DepthStencilTargetFormat((DepthStencilTarget::Format)value);
+    if (enumname == "Font::Justify")
+        return lua_stringFromEnum_FontJustify((Font::Justify)value);
+    if (enumname == "Font::Style")
+        return lua_stringFromEnum_FontStyle((Font::Style)value);
+    if (enumname == "Game::ClearFlags")
+        return lua_stringFromEnum_GameClearFlags((Game::ClearFlags)value);
+    if (enumname == "Game::State")
+        return lua_stringFromEnum_GameState((Game::State)value);
+    if (enumname == "Gamepad::ButtonMapping")
+        return lua_stringFromEnum_GamepadButtonMapping((Gamepad::ButtonMapping)value);
+    if (enumname == "Gamepad::GamepadEvent")
+        return lua_stringFromEnum_GamepadGamepadEvent((Gamepad::GamepadEvent)value);
+    if (enumname == "Gesture::GestureEvent")
+        return lua_stringFromEnum_GestureGestureEvent((Gesture::GestureEvent)value);
+    if (enumname == "Image::Format")
+        return lua_stringFromEnum_ImageFormat((Image::Format)value);
+    if (enumname == "Keyboard::Key")
+        return lua_stringFromEnum_KeyboardKey((Keyboard::Key)value);
+    if (enumname == "Keyboard::KeyEvent")
+        return lua_stringFromEnum_KeyboardKeyEvent((Keyboard::KeyEvent)value);
+    if (enumname == "Layout::Type")
+        return lua_stringFromEnum_LayoutType((Layout::Type)value);
+    if (enumname == "Light::Type")
+        return lua_stringFromEnum_LightType((Light::Type)value);
+    if (enumname == "Logger::Level")
+        return lua_stringFromEnum_LoggerLevel((Logger::Level)value);
+    if (enumname == "Mesh::IndexFormat")
+        return lua_stringFromEnum_MeshIndexFormat((Mesh::IndexFormat)value);
+    if (enumname == "Mesh::PrimitiveType")
+        return lua_stringFromEnum_MeshPrimitiveType((Mesh::PrimitiveType)value);
+    if (enumname == "Mouse::MouseEvent")
+        return lua_stringFromEnum_MouseMouseEvent((Mouse::MouseEvent)value);
+    if (enumname == "Node::Type")
+        return lua_stringFromEnum_NodeType((Node::Type)value);
+    if (enumname == "ParticleEmitter::TextureBlending")
+        return lua_stringFromEnum_ParticleEmitterTextureBlending((ParticleEmitter::TextureBlending)value);
+    if (enumname == "PhysicsCollisionObject::CollisionListener::EventType")
+        return lua_stringFromEnum_PhysicsCollisionObjectCollisionListenerEventType((PhysicsCollisionObject::CollisionListener::EventType)value);
+    if (enumname == "PhysicsCollisionObject::Type")
+        return lua_stringFromEnum_PhysicsCollisionObjectType((PhysicsCollisionObject::Type)value);
+    if (enumname == "PhysicsCollisionShape::Type")
+        return lua_stringFromEnum_PhysicsCollisionShapeType((PhysicsCollisionShape::Type)value);
+    if (enumname == "PhysicsController::Listener::EventType")
+        return lua_stringFromEnum_PhysicsControllerListenerEventType((PhysicsController::Listener::EventType)value);
+    if (enumname == "Properties::Type")
+        return lua_stringFromEnum_PropertiesType((Properties::Type)value);
+    if (enumname == "RenderState::AutoBinding")
+        return lua_stringFromEnum_RenderStateAutoBinding((RenderState::AutoBinding)value);
+    if (enumname == "RenderState::Blend")
+        return lua_stringFromEnum_RenderStateBlend((RenderState::Blend)value);
+    if (enumname == "RenderState::DepthFunction")
+        return lua_stringFromEnum_RenderStateDepthFunction((RenderState::DepthFunction)value);
+    if (enumname == "Scene::DebugFlags")
+        return lua_stringFromEnum_SceneDebugFlags((Scene::DebugFlags)value);
+    if (enumname == "Terrain::Flags")
+        return lua_stringFromEnum_TerrainFlags((Terrain::Flags)value);
+    if (enumname == "Texture::Filter")
+        return lua_stringFromEnum_TextureFilter((Texture::Filter)value);
+    if (enumname == "Texture::Format")
+        return lua_stringFromEnum_TextureFormat((Texture::Format)value);
+    if (enumname == "Texture::Wrap")
+        return lua_stringFromEnum_TextureWrap((Texture::Wrap)value);
+    if (enumname == "Touch::TouchEvent")
+        return lua_stringFromEnum_TouchTouchEvent((Touch::TouchEvent)value);
+    if (enumname == "VertexFormat::Usage")
+        return lua_stringFromEnum_VertexFormatUsage((VertexFormat::Usage)value);
+
+    GP_ERROR("Unrecognized enumeration type '%s'.", enumname.c_str());
+    return enumStringEmpty;
+}
+
+}
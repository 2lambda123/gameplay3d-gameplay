--- conflicted
+++ resolved
@@ -1,728 +1,692 @@
-#ifdef WIN32
-
-#include "Base.h"
-#include "Platform.h"
-#include "FileSystem.h"
-#include "Game.h"
-#include "Form.h"
-#include <GL/wglew.h>
-#include <windowsx.h>
-
-// Default to 720p
-#define WINDOW_WIDTH    1280
-#define WINDOW_HEIGHT   720
-
-static long __timeTicksPerMillis;
-static long __timeStart;
-static long __timeAbsolute;
-static bool __vsync = WINDOW_VSYNC;
-static float __roll;
-static float __pitch;
-static HINSTANCE __hinstance = 0;
-static HWND __hwnd = 0;
-static HDC __hdc = 0;
-static HGLRC __hrc = 0;
-
-static gameplay::Keyboard::Key getKey(WPARAM win32KeyCode, bool shiftDown)
-{
-    switch (win32KeyCode)
+#ifdef WIN32
+
+#include "Base.h"
+#include "Platform.h"
+#include "FileSystem.h"
+#include "Game.h"
+#include "Form.h"
+#include <GL/wglew.h>
+#include <windowsx.h>
+
+// Default to 720p
+#define WINDOW_WIDTH    1280
+#define WINDOW_HEIGHT   720
+
+static long __timeTicksPerMillis;
+static long __timeStart;
+static long __timeAbsolute;
+static bool __vsync = WINDOW_VSYNC;
+static float __roll;
+static float __pitch;
+static HINSTANCE __hinstance = 0;
+static HWND __hwnd = 0;
+static HDC __hdc = 0;
+static HGLRC __hrc = 0;
+
+static gameplay::Keyboard::Key getKey(WPARAM win32KeyCode, bool shiftDown)
+{
+    switch (win32KeyCode)
+    {
+    case VK_PAUSE:
+        return gameplay::Keyboard::KEY_PAUSE;
+    case VK_SCROLL:
+        return gameplay::Keyboard::KEY_SCROLL_LOCK;
+    case VK_PRINT:
+        return gameplay::Keyboard::KEY_PRINT;
+    case VK_ESCAPE:
+        return gameplay::Keyboard::KEY_ESCAPE;
+    case VK_BACK:
+        return gameplay::Keyboard::KEY_BACKSPACE;
+    case VK_TAB:
+        return shiftDown ? gameplay::Keyboard::KEY_BACK_TAB : gameplay::Keyboard::KEY_TAB;
+    case VK_RETURN:
+        return gameplay::Keyboard::KEY_RETURN;
+    case VK_CAPITAL:
+        return gameplay::Keyboard::KEY_CAPS_LOCK;
+    case VK_SHIFT:
+        return gameplay::Keyboard::KEY_SHIFT;
+    case VK_CONTROL:
+        return gameplay::Keyboard::KEY_CTRL;
+    case VK_MENU:
+        return gameplay::Keyboard::KEY_ALT;
+    case VK_APPS:
+        return gameplay::Keyboard::KEY_MENU;
+    case VK_LSHIFT:
+        return gameplay::Keyboard::KEY_SHIFT;
+    case VK_RSHIFT:
+        return gameplay::Keyboard::KEY_SHIFT;
+    case VK_LCONTROL:
+        return gameplay::Keyboard::KEY_CTRL;
+    case VK_RCONTROL:
+        return gameplay::Keyboard::KEY_CTRL;
+    case VK_LMENU:
+        return gameplay::Keyboard::KEY_ALT;
+    case VK_RMENU:
+        return gameplay::Keyboard::KEY_ALT;
+    case VK_LWIN:
+    case VK_RWIN:
+        return gameplay::Keyboard::KEY_HYPER;
+    case VK_BROWSER_SEARCH:
+        return gameplay::Keyboard::KEY_SEARCH;
+    case VK_INSERT:
+        return gameplay::Keyboard::KEY_INSERT;
+    case VK_HOME:
+        return gameplay::Keyboard::KEY_HOME;
+    case VK_PRIOR:
+        return gameplay::Keyboard::KEY_PG_UP;
+    case VK_DELETE:
+        return gameplay::Keyboard::KEY_DELETE;
+    case VK_END:
+        return gameplay::Keyboard::KEY_END;
+    case VK_NEXT:
+        return gameplay::Keyboard::KEY_PG_DOWN;
+    case VK_LEFT:
+        return gameplay::Keyboard::KEY_LEFT_ARROW;
+    case VK_RIGHT:
+        return gameplay::Keyboard::KEY_RIGHT_ARROW;
+    case VK_UP:
+        return gameplay::Keyboard::KEY_UP_ARROW;
+    case VK_DOWN:
+        return gameplay::Keyboard::KEY_DOWN_ARROW;
+    case VK_NUMLOCK:
+        return gameplay::Keyboard::KEY_NUM_LOCK;
+    case VK_ADD:
+        return gameplay::Keyboard::KEY_KP_PLUS;
+    case VK_SUBTRACT:
+        return gameplay::Keyboard::KEY_KP_MINUS;
+    case VK_MULTIPLY:
+        return gameplay::Keyboard::KEY_KP_MULTIPLY;
+    case VK_DIVIDE:
+        return gameplay::Keyboard::KEY_KP_DIVIDE;
+    case VK_NUMPAD7:
+        return gameplay::Keyboard::KEY_KP_HOME;
+    case VK_NUMPAD8:
+        return gameplay::Keyboard::KEY_KP_UP;
+    case VK_NUMPAD9:
+        return gameplay::Keyboard::KEY_KP_PG_UP;
+    case VK_NUMPAD4:
+        return gameplay::Keyboard::KEY_KP_LEFT;
+    case VK_NUMPAD5:
+        return gameplay::Keyboard::KEY_KP_FIVE;
+    case VK_NUMPAD6:
+        return gameplay::Keyboard::KEY_KP_RIGHT;
+    case VK_NUMPAD1:
+        return gameplay::Keyboard::KEY_KP_END;
+    case VK_NUMPAD2:
+        return gameplay::Keyboard::KEY_KP_DOWN;
+    case VK_NUMPAD3:
+        return gameplay::Keyboard::KEY_KP_PG_DOWN;
+    case VK_NUMPAD0:
+        return gameplay::Keyboard::KEY_KP_INSERT;
+    case VK_DECIMAL:
+        return gameplay::Keyboard::KEY_KP_DELETE;
+    case VK_F1:
+        return gameplay::Keyboard::KEY_F1;
+    case VK_F2:
+        return gameplay::Keyboard::KEY_F2;
+    case VK_F3:
+        return gameplay::Keyboard::KEY_F3;
+    case VK_F4:
+        return gameplay::Keyboard::KEY_F4;
+    case VK_F5:
+        return gameplay::Keyboard::KEY_F5;
+    case VK_F6:
+        return gameplay::Keyboard::KEY_F6;
+    case VK_F7:
+        return gameplay::Keyboard::KEY_F7;
+    case VK_F8:
+        return gameplay::Keyboard::KEY_F8;
+    case VK_F9:
+        return gameplay::Keyboard::KEY_F9;
+    case VK_F10:
+        return gameplay::Keyboard::KEY_F10;
+    case VK_F11:
+        return gameplay::Keyboard::KEY_F11;
+    case VK_F12:
+        return gameplay::Keyboard::KEY_F12;
+    case VK_SPACE:
+        return gameplay::Keyboard::KEY_SPACE;
+    case 0x30:
+        return shiftDown ? gameplay::Keyboard::KEY_RIGHT_PARENTHESIS : gameplay::Keyboard::KEY_ZERO;
+    case 0x31:
+        return shiftDown ? gameplay::Keyboard::KEY_EXCLAM : gameplay::Keyboard::KEY_ONE;
+    case 0x32:
+        return shiftDown ? gameplay::Keyboard::KEY_AT : gameplay::Keyboard::KEY_TWO;
+    case 0x33:
+        return shiftDown ? gameplay::Keyboard::KEY_NUMBER : gameplay::Keyboard::KEY_THREE;
+    case 0x34:
+        return shiftDown ? gameplay::Keyboard::KEY_DOLLAR : gameplay::Keyboard::KEY_FOUR;
+    case 0x35:
+        return shiftDown ? gameplay::Keyboard::KEY_PERCENT : gameplay::Keyboard::KEY_FIVE;
+    case 0x36:
+        return shiftDown ? gameplay::Keyboard::KEY_CIRCUMFLEX : gameplay::Keyboard::KEY_SIX;
+    case 0x37:
+        return shiftDown ? gameplay::Keyboard::KEY_AMPERSAND : gameplay::Keyboard::KEY_SEVEN;
+    case 0x38:
+        return shiftDown ? gameplay::Keyboard::KEY_ASTERISK : gameplay::Keyboard::KEY_EIGHT;
+    case 0x39:
+        return shiftDown ? gameplay::Keyboard::KEY_LEFT_PARENTHESIS : gameplay::Keyboard::KEY_NINE;
+    case VK_OEM_PLUS:
+        return shiftDown ? gameplay::Keyboard::KEY_EQUAL : gameplay::Keyboard::KEY_PLUS;
+    case VK_OEM_COMMA:
+        return shiftDown ? gameplay::Keyboard::KEY_LESS_THAN : gameplay::Keyboard::KEY_COMMA;
+    case VK_OEM_MINUS:
+        return shiftDown ? gameplay::Keyboard::KEY_UNDERSCORE : gameplay::Keyboard::KEY_MINUS;
+    case VK_OEM_PERIOD:
+        return shiftDown ? gameplay::Keyboard::KEY_GREATER_THAN : gameplay::Keyboard::KEY_PERIOD;
+    case VK_OEM_1:
+        return shiftDown ? gameplay::Keyboard::KEY_COLON : gameplay::Keyboard::KEY_SEMICOLON;
+    case VK_OEM_2:
+        return shiftDown ? gameplay::Keyboard::KEY_QUESTION : gameplay::Keyboard::KEY_SLASH;
+    case VK_OEM_3:
+        return shiftDown ? gameplay::Keyboard::KEY_TILDE : gameplay::Keyboard::KEY_GRAVE;
+    case VK_OEM_4:
+        return shiftDown ? gameplay::Keyboard::KEY_LEFT_BRACE : gameplay::Keyboard::KEY_LEFT_BRACKET;
+    case VK_OEM_5:
+        return shiftDown ? gameplay::Keyboard::KEY_BAR : gameplay::Keyboard::KEY_BACK_SLASH;
+    case VK_OEM_6:
+        return shiftDown ? gameplay::Keyboard::KEY_RIGHT_BRACE : gameplay::Keyboard::KEY_RIGHT_BRACKET;
+    case VK_OEM_7:
+        return shiftDown ? gameplay::Keyboard::KEY_QUOTE : gameplay::Keyboard::KEY_APOSTROPHE;
+    case 0x41:
+        return shiftDown ? gameplay::Keyboard::KEY_CAPITAL_A : gameplay::Keyboard::KEY_A;
+    case 0x42:
+        return shiftDown ? gameplay::Keyboard::KEY_CAPITAL_B : gameplay::Keyboard::KEY_B;
+    case 0x43:
+        return shiftDown ? gameplay::Keyboard::KEY_CAPITAL_C : gameplay::Keyboard::KEY_C;
+    case 0x44:
+        return shiftDown ? gameplay::Keyboard::KEY_CAPITAL_D : gameplay::Keyboard::KEY_D;
+    case 0x45:
+        return shiftDown ? gameplay::Keyboard::KEY_CAPITAL_E : gameplay::Keyboard::KEY_E;
+    case 0x46:
+        return shiftDown ? gameplay::Keyboard::KEY_CAPITAL_F : gameplay::Keyboard::KEY_F;
+    case 0x47:
+        return shiftDown ? gameplay::Keyboard::KEY_CAPITAL_G : gameplay::Keyboard::KEY_G;
+    case 0x48:
+        return shiftDown ? gameplay::Keyboard::KEY_CAPITAL_H : gameplay::Keyboard::KEY_H;
+    case 0x49:
+        return shiftDown ? gameplay::Keyboard::KEY_CAPITAL_I : gameplay::Keyboard::KEY_I;
+    case 0x4A:
+        return shiftDown ? gameplay::Keyboard::KEY_CAPITAL_J : gameplay::Keyboard::KEY_J;
+    case 0x4B:
+        return shiftDown ? gameplay::Keyboard::KEY_CAPITAL_K : gameplay::Keyboard::KEY_K;
+    case 0x4C:
+        return shiftDown ? gameplay::Keyboard::KEY_CAPITAL_L : gameplay::Keyboard::KEY_L;
+    case 0x4D:
+        return shiftDown ? gameplay::Keyboard::KEY_CAPITAL_M : gameplay::Keyboard::KEY_M;
+    case 0x4E:
+        return shiftDown ? gameplay::Keyboard::KEY_CAPITAL_N : gameplay::Keyboard::KEY_N;
+    case 0x4F:
+        return shiftDown ? gameplay::Keyboard::KEY_CAPITAL_O : gameplay::Keyboard::KEY_O;
+    case 0x50:
+        return shiftDown ? gameplay::Keyboard::KEY_CAPITAL_P : gameplay::Keyboard::KEY_P;
+    case 0x51:
+        return shiftDown ? gameplay::Keyboard::KEY_CAPITAL_Q : gameplay::Keyboard::KEY_Q;
+    case 0x52:
+        return shiftDown ? gameplay::Keyboard::KEY_CAPITAL_R : gameplay::Keyboard::KEY_R;
+    case 0x53:
+        return shiftDown ? gameplay::Keyboard::KEY_CAPITAL_S : gameplay::Keyboard::KEY_S;
+    case 0x54:
+        return shiftDown ? gameplay::Keyboard::KEY_CAPITAL_T : gameplay::Keyboard::KEY_T;
+    case 0x55:
+        return shiftDown ? gameplay::Keyboard::KEY_CAPITAL_U : gameplay::Keyboard::KEY_U;
+    case 0x56:
+        return shiftDown ? gameplay::Keyboard::KEY_CAPITAL_V : gameplay::Keyboard::KEY_V;
+    case 0x57:
+        return shiftDown ? gameplay::Keyboard::KEY_CAPITAL_W : gameplay::Keyboard::KEY_W;
+    case 0x58:
+        return shiftDown ? gameplay::Keyboard::KEY_CAPITAL_X : gameplay::Keyboard::KEY_X;
+    case 0x59:
+        return shiftDown ? gameplay::Keyboard::KEY_CAPITAL_Y : gameplay::Keyboard::KEY_Y;
+    case 0x5A:
+        return shiftDown ? gameplay::Keyboard::KEY_CAPITAL_Z : gameplay::Keyboard::KEY_Z;
+    default:
+        return gameplay::Keyboard::KEY_NONE;
+    }
+}
+
+void UpdateCapture(LPARAM lParam)
+{
+	if ((lParam & MK_LBUTTON) || (lParam & MK_MBUTTON) || (lParam & MK_RBUTTON))
+		SetCapture(__hwnd);
+	else
+		ReleaseCapture();
+}
+
+LRESULT CALLBACK __WndProc(HWND hwnd, UINT msg, WPARAM wParam, LPARAM lParam)
+{
+    if (hwnd != __hwnd)
+    {
+        // Ignore messages that are not for our game window
+        return DefWindowProc(hwnd, msg, wParam, lParam); 
+    }
+
+    // Scale factors for the mouse movement used to simulate the accelerometer.
+    static const float ACCELEROMETER_X_FACTOR = 90.0f / WINDOW_WIDTH;
+    static const float ACCELEROMETER_Y_FACTOR = 90.0f / WINDOW_HEIGHT;
+
+    static int lx, ly;
+
+    static bool shiftDown = false;
+    static bool capsOn = false;
+
+    switch (msg)
+    {
+    case WM_PAINT:
+        gameplay::Game::getInstance()->frame();
+        SwapBuffers(__hdc);
+        return 0;
+
+    case WM_CLOSE:
+        DestroyWindow(__hwnd);
+        return 0;
+
+    case WM_DESTROY:
+        PostQuitMessage(0);
+        return 0;
+
+    case WM_LBUTTONDOWN:
+    {
+        int x = GET_X_LPARAM(lParam);
+        int y = GET_Y_LPARAM(lParam);
+
+		UpdateCapture(wParam);
+        if (!gameplay::Game::getInstance()->mouseEvent(gameplay::Mouse::MOUSE_PRESS_LEFT_BUTTON, x, y, 0))
+        {
+            gameplay::Platform::touchEventInternal(gameplay::Touch::TOUCH_PRESS, x, y, 0);
+        }
+        return 0;
+    }
+    case WM_LBUTTONUP:
+    {
+        int x = GET_X_LPARAM(lParam);
+        int y = GET_Y_LPARAM(lParam);
+
+        if (!gameplay::Game::getInstance()->mouseEvent(gameplay::Mouse::MOUSE_RELEASE_LEFT_BUTTON, x, y, 0))
+        {
+            gameplay::Platform::touchEventInternal(gameplay::Touch::TOUCH_RELEASE, x, y, 0);
+        }
+		UpdateCapture(wParam);
+        return 0;
+    }
+    case WM_RBUTTONDOWN:
+		UpdateCapture(wParam);
+		lx = GET_X_LPARAM(lParam);
+        ly = GET_Y_LPARAM(lParam);
+        gameplay::Game::getInstance()->mouseEvent(gameplay::Mouse::MOUSE_PRESS_RIGHT_BUTTON, lx, ly, 0);
+        break;
+
+    case WM_RBUTTONUP:
+        gameplay::Game::getInstance()->mouseEvent(gameplay::Mouse::MOUSE_RELEASE_RIGHT_BUTTON,  GET_X_LPARAM(lParam), GET_Y_LPARAM(lParam), 0);
+		UpdateCapture(wParam);
+        break;
+
+    case WM_MBUTTONDOWN:
+		UpdateCapture(wParam);
+        gameplay::Game::getInstance()->mouseEvent(gameplay::Mouse::MOUSE_PRESS_MIDDLE_BUTTON,  GET_X_LPARAM(lParam), GET_Y_LPARAM(lParam), 0);
+        break;
+
+    case WM_MBUTTONUP:
+        gameplay::Game::getInstance()->mouseEvent(gameplay::Mouse::MOUSE_RELEASE_MIDDLE_BUTTON,  GET_X_LPARAM(lParam), GET_Y_LPARAM(lParam), 0);
+		UpdateCapture(wParam);
+        break;
+
+    case WM_MOUSEMOVE:
     {
-    case VK_PAUSE:
-        return gameplay::Keyboard::KEY_PAUSE;
-    case VK_SCROLL:
-        return gameplay::Keyboard::KEY_SCROLL_LOCK;
-    case VK_PRINT:
-        return gameplay::Keyboard::KEY_PRINT;
-    case VK_ESCAPE:
-        return gameplay::Keyboard::KEY_ESCAPE;
-    case VK_BACK:
-        return gameplay::Keyboard::KEY_BACKSPACE;
-    case VK_TAB:
-        return shiftDown ? gameplay::Keyboard::KEY_BACK_TAB : gameplay::Keyboard::KEY_TAB;
-    case VK_RETURN:
-        return gameplay::Keyboard::KEY_RETURN;
-    case VK_CAPITAL:
-        return gameplay::Keyboard::KEY_CAPS_LOCK;
-    case VK_SHIFT:
-        return gameplay::Keyboard::KEY_SHIFT;
-    case VK_CONTROL:
-        return gameplay::Keyboard::KEY_CTRL;
-    case VK_MENU:
-        return gameplay::Keyboard::KEY_ALT;
-    case VK_APPS:
-        return gameplay::Keyboard::KEY_MENU;
-    case VK_LSHIFT:
-        return gameplay::Keyboard::KEY_SHIFT;
-    case VK_RSHIFT:
-        return gameplay::Keyboard::KEY_SHIFT;
-    case VK_LCONTROL:
-        return gameplay::Keyboard::KEY_CTRL;
-    case VK_RCONTROL:
-        return gameplay::Keyboard::KEY_CTRL;
-    case VK_LMENU:
-        return gameplay::Keyboard::KEY_ALT;
-    case VK_RMENU:
-        return gameplay::Keyboard::KEY_ALT;
-    case VK_LWIN:
-    case VK_RWIN:
-        return gameplay::Keyboard::KEY_HYPER;
-    case VK_BROWSER_SEARCH:
-        return gameplay::Keyboard::KEY_SEARCH;
-    case VK_INSERT:
-        return gameplay::Keyboard::KEY_INSERT;
-    case VK_HOME:
-        return gameplay::Keyboard::KEY_HOME;
-    case VK_PRIOR:
-        return gameplay::Keyboard::KEY_PG_UP;
-    case VK_DELETE:
-        return gameplay::Keyboard::KEY_DELETE;
-    case VK_END:
-        return gameplay::Keyboard::KEY_END;
-    case VK_NEXT:
-        return gameplay::Keyboard::KEY_PG_DOWN;
-    case VK_LEFT:
-        return gameplay::Keyboard::KEY_LEFT_ARROW;
-    case VK_RIGHT:
-        return gameplay::Keyboard::KEY_RIGHT_ARROW;
-    case VK_UP:
-        return gameplay::Keyboard::KEY_UP_ARROW;
-    case VK_DOWN:
-        return gameplay::Keyboard::KEY_DOWN_ARROW;
-    case VK_NUMLOCK:
-        return gameplay::Keyboard::KEY_NUM_LOCK;
-    case VK_ADD:
-        return gameplay::Keyboard::KEY_KP_PLUS;
-    case VK_SUBTRACT:
-        return gameplay::Keyboard::KEY_KP_MINUS;
-    case VK_MULTIPLY:
-        return gameplay::Keyboard::KEY_KP_MULTIPLY;
-    case VK_DIVIDE:
-        return gameplay::Keyboard::KEY_KP_DIVIDE;
-    case VK_NUMPAD7:
-        return gameplay::Keyboard::KEY_KP_HOME;
-    case VK_NUMPAD8:
-        return gameplay::Keyboard::KEY_KP_UP;
-    case VK_NUMPAD9:
-        return gameplay::Keyboard::KEY_KP_PG_UP;
-    case VK_NUMPAD4:
-        return gameplay::Keyboard::KEY_KP_LEFT;
-    case VK_NUMPAD5:
-        return gameplay::Keyboard::KEY_KP_FIVE;
-    case VK_NUMPAD6:
-        return gameplay::Keyboard::KEY_KP_RIGHT;
-    case VK_NUMPAD1:
-        return gameplay::Keyboard::KEY_KP_END;
-    case VK_NUMPAD2:
-        return gameplay::Keyboard::KEY_KP_DOWN;
-    case VK_NUMPAD3:
-        return gameplay::Keyboard::KEY_KP_PG_DOWN;
-    case VK_NUMPAD0:
-        return gameplay::Keyboard::KEY_KP_INSERT;
-    case VK_DECIMAL:
-        return gameplay::Keyboard::KEY_KP_DELETE;
-    case VK_F1:
-        return gameplay::Keyboard::KEY_F1;
-    case VK_F2:
-        return gameplay::Keyboard::KEY_F2;
-    case VK_F3:
-        return gameplay::Keyboard::KEY_F3;
-    case VK_F4:
-        return gameplay::Keyboard::KEY_F4;
-    case VK_F5:
-        return gameplay::Keyboard::KEY_F5;
-    case VK_F6:
-        return gameplay::Keyboard::KEY_F6;
-    case VK_F7:
-        return gameplay::Keyboard::KEY_F7;
-    case VK_F8:
-        return gameplay::Keyboard::KEY_F8;
-    case VK_F9:
-        return gameplay::Keyboard::KEY_F9;
-    case VK_F10:
-        return gameplay::Keyboard::KEY_F10;
-    case VK_F11:
-        return gameplay::Keyboard::KEY_F11;
-    case VK_F12:
-        return gameplay::Keyboard::KEY_F12;
-    case VK_SPACE:
-        return gameplay::Keyboard::KEY_SPACE;
-    case 0x30:
-        return shiftDown ? gameplay::Keyboard::KEY_RIGHT_PARENTHESIS : gameplay::Keyboard::KEY_ZERO;
-    case 0x31:
-        return shiftDown ? gameplay::Keyboard::KEY_EXCLAM : gameplay::Keyboard::KEY_ONE;
-    case 0x32:
-        return shiftDown ? gameplay::Keyboard::KEY_AT : gameplay::Keyboard::KEY_TWO;
-    case 0x33:
-        return shiftDown ? gameplay::Keyboard::KEY_NUMBER : gameplay::Keyboard::KEY_THREE;
-    case 0x34:
-        return shiftDown ? gameplay::Keyboard::KEY_DOLLAR : gameplay::Keyboard::KEY_FOUR;
-    case 0x35:
-        return shiftDown ? gameplay::Keyboard::KEY_PERCENT : gameplay::Keyboard::KEY_FIVE;
-    case 0x36:
-        return shiftDown ? gameplay::Keyboard::KEY_CIRCUMFLEX : gameplay::Keyboard::KEY_SIX;
-    case 0x37:
-        return shiftDown ? gameplay::Keyboard::KEY_AMPERSAND : gameplay::Keyboard::KEY_SEVEN;
-    case 0x38:
-        return shiftDown ? gameplay::Keyboard::KEY_ASTERISK : gameplay::Keyboard::KEY_EIGHT;
-    case 0x39:
-        return shiftDown ? gameplay::Keyboard::KEY_LEFT_PARENTHESIS : gameplay::Keyboard::KEY_NINE;
-    case VK_OEM_PLUS:
-        return shiftDown ? gameplay::Keyboard::KEY_EQUAL : gameplay::Keyboard::KEY_PLUS;
-    case VK_OEM_COMMA:
-        return shiftDown ? gameplay::Keyboard::KEY_LESS_THAN : gameplay::Keyboard::KEY_COMMA;
-    case VK_OEM_MINUS:
-        return shiftDown ? gameplay::Keyboard::KEY_UNDERSCORE : gameplay::Keyboard::KEY_MINUS;
-    case VK_OEM_PERIOD:
-        return shiftDown ? gameplay::Keyboard::KEY_GREATER_THAN : gameplay::Keyboard::KEY_PERIOD;
-    case VK_OEM_1:
-        return shiftDown ? gameplay::Keyboard::KEY_COLON : gameplay::Keyboard::KEY_SEMICOLON;
-    case VK_OEM_2:
-        return shiftDown ? gameplay::Keyboard::KEY_QUESTION : gameplay::Keyboard::KEY_SLASH;
-    case VK_OEM_3:
-        return shiftDown ? gameplay::Keyboard::KEY_TILDE : gameplay::Keyboard::KEY_GRAVE;
-    case VK_OEM_4:
-        return shiftDown ? gameplay::Keyboard::KEY_LEFT_BRACE : gameplay::Keyboard::KEY_LEFT_BRACKET;
-    case VK_OEM_5:
-        return shiftDown ? gameplay::Keyboard::KEY_BAR : gameplay::Keyboard::KEY_BACK_SLASH;
-    case VK_OEM_6:
-        return shiftDown ? gameplay::Keyboard::KEY_RIGHT_BRACE : gameplay::Keyboard::KEY_RIGHT_BRACKET;
-    case VK_OEM_7:
-        return shiftDown ? gameplay::Keyboard::KEY_QUOTE : gameplay::Keyboard::KEY_APOSTROPHE;
-    case 0x41:
-        return shiftDown ? gameplay::Keyboard::KEY_CAPITAL_A : gameplay::Keyboard::KEY_A;
-    case 0x42:
-        return shiftDown ? gameplay::Keyboard::KEY_CAPITAL_B : gameplay::Keyboard::KEY_B;
-    case 0x43:
-        return shiftDown ? gameplay::Keyboard::KEY_CAPITAL_C : gameplay::Keyboard::KEY_C;
-    case 0x44:
-        return shiftDown ? gameplay::Keyboard::KEY_CAPITAL_D : gameplay::Keyboard::KEY_D;
-    case 0x45:
-        return shiftDown ? gameplay::Keyboard::KEY_CAPITAL_E : gameplay::Keyboard::KEY_E;
-    case 0x46:
-        return shiftDown ? gameplay::Keyboard::KEY_CAPITAL_F : gameplay::Keyboard::KEY_F;
-    case 0x47:
-        return shiftDown ? gameplay::Keyboard::KEY_CAPITAL_G : gameplay::Keyboard::KEY_G;
-    case 0x48:
-        return shiftDown ? gameplay::Keyboard::KEY_CAPITAL_H : gameplay::Keyboard::KEY_H;
-    case 0x49:
-        return shiftDown ? gameplay::Keyboard::KEY_CAPITAL_I : gameplay::Keyboard::KEY_I;
-    case 0x4A:
-        return shiftDown ? gameplay::Keyboard::KEY_CAPITAL_J : gameplay::Keyboard::KEY_J;
-    case 0x4B:
-        return shiftDown ? gameplay::Keyboard::KEY_CAPITAL_K : gameplay::Keyboard::KEY_K;
-    case 0x4C:
-        return shiftDown ? gameplay::Keyboard::KEY_CAPITAL_L : gameplay::Keyboard::KEY_L;
-    case 0x4D:
-        return shiftDown ? gameplay::Keyboard::KEY_CAPITAL_M : gameplay::Keyboard::KEY_M;
-    case 0x4E:
-        return shiftDown ? gameplay::Keyboard::KEY_CAPITAL_N : gameplay::Keyboard::KEY_N;
-    case 0x4F:
-        return shiftDown ? gameplay::Keyboard::KEY_CAPITAL_O : gameplay::Keyboard::KEY_O;
-    case 0x50:
-        return shiftDown ? gameplay::Keyboard::KEY_CAPITAL_P : gameplay::Keyboard::KEY_P;
-    case 0x51:
-        return shiftDown ? gameplay::Keyboard::KEY_CAPITAL_Q : gameplay::Keyboard::KEY_Q;
-    case 0x52:
-        return shiftDown ? gameplay::Keyboard::KEY_CAPITAL_R : gameplay::Keyboard::KEY_R;
-    case 0x53:
-        return shiftDown ? gameplay::Keyboard::KEY_CAPITAL_S : gameplay::Keyboard::KEY_S;
-    case 0x54:
-        return shiftDown ? gameplay::Keyboard::KEY_CAPITAL_T : gameplay::Keyboard::KEY_T;
-    case 0x55:
-        return shiftDown ? gameplay::Keyboard::KEY_CAPITAL_U : gameplay::Keyboard::KEY_U;
-    case 0x56:
-        return shiftDown ? gameplay::Keyboard::KEY_CAPITAL_V : gameplay::Keyboard::KEY_V;
-    case 0x57:
-        return shiftDown ? gameplay::Keyboard::KEY_CAPITAL_W : gameplay::Keyboard::KEY_W;
-    case 0x58:
-        return shiftDown ? gameplay::Keyboard::KEY_CAPITAL_X : gameplay::Keyboard::KEY_X;
-    case 0x59:
-        return shiftDown ? gameplay::Keyboard::KEY_CAPITAL_Y : gameplay::Keyboard::KEY_Y;
-    case 0x5A:
-        return shiftDown ? gameplay::Keyboard::KEY_CAPITAL_Z : gameplay::Keyboard::KEY_Z;
-    default:
-        return gameplay::Keyboard::KEY_NONE;
-    }
-}
-
-void UpdateCapture(LPARAM lParam)
-{
-	if ((lParam & MK_LBUTTON) || (lParam & MK_MBUTTON) || (lParam & MK_RBUTTON))
-		SetCapture(__hwnd);
-	else
-		ReleaseCapture();
-}
-
-LRESULT CALLBACK __WndProc(HWND hwnd, UINT msg, WPARAM wParam, LPARAM lParam)
-{
-    if (hwnd != __hwnd)
-    {
-        // Ignore messages that are not for our game window
-        return DefWindowProc(hwnd, msg, wParam, lParam); 
-    }
-
-    // Scale factors for the mouse movement used to simulate the accelerometer.
-    static const float ACCELEROMETER_X_FACTOR = 90.0f / WINDOW_WIDTH;
-    static const float ACCELEROMETER_Y_FACTOR = 90.0f / WINDOW_HEIGHT;
-
-    static int lx, ly;
-
-    static bool shiftDown = false;
-    static bool capsOn = false;
-
-    switch (msg)
-    {
-    case WM_PAINT:
-        gameplay::Game::getInstance()->frame();
-        SwapBuffers(__hdc);
-        return 0;
-
-    case WM_CLOSE:
-        DestroyWindow(__hwnd);
-        return 0;
-
-    case WM_DESTROY:
-        PostQuitMessage(0);
-        return 0;
-
-    case WM_LBUTTONDOWN:
-    {
-        int x = GET_X_LPARAM(lParam);
-        int y = GET_Y_LPARAM(lParam);
-
-		UpdateCapture(wParam);
-        if (!gameplay::Game::getInstance()->mouseEvent(gameplay::Mouse::MOUSE_PRESS_LEFT_BUTTON, x, y, 0))
-        {
-            gameplay::Platform::touchEventInternal(gameplay::Touch::TOUCH_PRESS, x, y, 0);
-        }
-        return 0;
-    }
-    case WM_LBUTTONUP:
-    {
-        int x = GET_X_LPARAM(lParam);
-        int y = GET_Y_LPARAM(lParam);
-
-        if (!gameplay::Game::getInstance()->mouseEvent(gameplay::Mouse::MOUSE_RELEASE_LEFT_BUTTON, x, y, 0))
-        {
-            gameplay::Platform::touchEventInternal(gameplay::Touch::TOUCH_RELEASE, x, y, 0);
-        }
-		UpdateCapture(wParam);
-        return 0;
-    }
-    case WM_RBUTTONDOWN:
-		UpdateCapture(wParam);
-		lx = GET_X_LPARAM(lParam);
-        ly = GET_Y_LPARAM(lParam);
-        gameplay::Game::getInstance()->mouseEvent(gameplay::Mouse::MOUSE_PRESS_RIGHT_BUTTON, lx, ly, 0);
-        break;
-
-    case WM_RBUTTONUP:
-        gameplay::Game::getInstance()->mouseEvent(gameplay::Mouse::MOUSE_RELEASE_RIGHT_BUTTON,  GET_X_LPARAM(lParam), GET_Y_LPARAM(lParam), 0);
-		UpdateCapture(wParam);
-        break;
-
-    case WM_MBUTTONDOWN:
-		UpdateCapture(wParam);
-        gameplay::Game::getInstance()->mouseEvent(gameplay::Mouse::MOUSE_PRESS_MIDDLE_BUTTON,  GET_X_LPARAM(lParam), GET_Y_LPARAM(lParam), 0);
-        break;
-
-    case WM_MBUTTONUP:
-        gameplay::Game::getInstance()->mouseEvent(gameplay::Mouse::MOUSE_RELEASE_MIDDLE_BUTTON,  GET_X_LPARAM(lParam), GET_Y_LPARAM(lParam), 0);
-		UpdateCapture(wParam);
-        break;
-
-    case WM_MOUSEMOVE:
-    {
-<<<<<<< HEAD
-        if (!hasMouse)
-        {
-            hasMouse = true;
-
-            // Call TrackMouseEvent to detect the next WM_MOUSE_LEAVE.
-            TRACKMOUSEEVENT tme;
-            tme.cbSize = sizeof(TRACKMOUSEEVENT);
-            tme.dwFlags = TME_LEAVE;
-            tme.hwndTrack = __hwnd;
-            TrackMouseEvent(&tme);
-        }
-
-        bool consumed = gameplay::Game::getInstance()->mouseEvent(gameplay::Mouse::MOUSE_MOVE, LOWORD(lParam), HIWORD(lParam), 0);
-        if (lMouseDown && !consumed)
-        {
-            // Mouse move events should be interpreted as touch move only if left mouse is held and the game did not consume the mouse event.
-            gameplay::Platform::touchEventInternal(gameplay::Touch::TOUCH_MOVE, LOWORD(lParam), HIWORD(lParam), 0);
-            return 0;
-        }
-        else if (rMouseDown)
-        {
-            // Update the pitch and roll by adding the scaled deltas.
-            __roll += (float)(LOWORD(lParam) - lx) * ACCELEROMETER_X_FACTOR;
-            __pitch += -(float)(HIWORD(lParam) - ly) * ACCELEROMETER_Y_FACTOR;
-
-            // Clamp the values to the valid range.
-            __roll = max(min(__roll, 90.0f), -90.0f);
-            __pitch = max(min(__pitch, 90.0f), -90.0f);
-
-            // Update the last X/Y values.
-            lx = LOWORD(lParam);
-            ly = HIWORD(lParam);
-        }
-=======
-        int x = GET_X_LPARAM(lParam);
-        int y = GET_Y_LPARAM(lParam);
-
-		// Allow Game::mouseEvent a chance to handle (and possibly consume) the event.
-		if (!gameplay::Game::getInstance()->mouseEvent(gameplay::Mouse::MOUSE_MOVE, x, y, 0))
-		{
-			if ((wParam & MK_LBUTTON) == MK_LBUTTON)
-			{
-				// Mouse move events should be interpreted as touch move only if left mouse is held and the game did not consume the mouse event.
-				gameplay::Platform::touchEventInternal(gameplay::Touch::TOUCH_MOVE, x, y, 0);
-				return 0;
-			}
-			else if ((wParam & MK_RBUTTON) == MK_RBUTTON)
-			{
-				// Update the pitch and roll by adding the scaled deltas.
-				__roll += -(float)(x - lx) * ACCELEROMETER_X_FACTOR;
-				__pitch += (float)(y - ly) * ACCELEROMETER_Y_FACTOR;
-
-				// Clamp the values to the valid range.
-				__roll = max(min(__roll, 90.0f), -90.0f);
-				__pitch = max(min(__pitch, 90.0f), -90.0f);
-
-				// Update the last X/Y values.
-				lx = x;
-				ly = y;
-			}
+        int x = GET_X_LPARAM(lParam);
+        int y = GET_Y_LPARAM(lParam);
+
+		// Allow Game::mouseEvent a chance to handle (and possibly consume) the event.
+		if (!gameplay::Game::getInstance()->mouseEvent(gameplay::Mouse::MOUSE_MOVE, x, y, 0))
+		{
+			if ((wParam & MK_LBUTTON) == MK_LBUTTON)
+			{
+				// Mouse move events should be interpreted as touch move only if left mouse is held and the game did not consume the mouse event.
+				gameplay::Platform::touchEventInternal(gameplay::Touch::TOUCH_MOVE, x, y, 0);
+				return 0;
+			}
+			else if ((wParam & MK_RBUTTON) == MK_RBUTTON)
+			{
+				// Update the pitch and roll by adding the scaled deltas.
+				__roll += (float)(x - lx) * ACCELEROMETER_X_FACTOR;
+				__pitch += -(float)(y - ly) * ACCELEROMETER_Y_FACTOR;
+
+				// Clamp the values to the valid range.
+				__roll = max(min(__roll, 90.0f), -90.0f);
+				__pitch = max(min(__pitch, 90.0f), -90.0f);
+
+				// Update the last X/Y values.
+				lx = x;
+				ly = y;
+			}
 		}
->>>>>>> b7fd10da
-        break;
-    }
-
-    case WM_MOUSEWHEEL:
-        gameplay::Game::getInstance()->mouseEvent(gameplay::Mouse::MOUSE_WHEEL, GET_X_LPARAM(lParam), GET_Y_LPARAM(lParam), GET_WHEEL_DELTA_WPARAM(wParam) / 120);
-        break;
-
-    case WM_KEYDOWN:
-        if (wParam == VK_SHIFT || wParam == VK_LSHIFT || wParam == VK_RSHIFT)
-            shiftDown = true;
-
-        if (wParam == VK_CAPITAL)
-            capsOn = !capsOn;
-
-        // Suppress key repeats
-        if ((lParam & 0x40000000) == 0)
-            gameplay::Platform::keyEventInternal(gameplay::Keyboard::KEY_PRESS, getKey(wParam, shiftDown ^ capsOn));
-        break;
-        
-    case WM_KEYUP:
-        if (wParam == VK_SHIFT || wParam == VK_LSHIFT || wParam == VK_RSHIFT)
-            shiftDown = false;
-
-        gameplay::Platform::keyEventInternal(gameplay::Keyboard::KEY_RELEASE, getKey(wParam, shiftDown ^ capsOn));
-        break;
-
-    case WM_CHAR:
-        // Suppress key repeats
-        if ((lParam & 0x40000000) == 0)
-            gameplay::Platform::keyEventInternal(gameplay::Keyboard::KEY_CHAR, wParam);
-        break;
-
-    case WM_UNICHAR:
-        // Suppress key repeats
-        if ((lParam & 0x40000000) == 0)
-            gameplay::Platform::keyEventInternal(gameplay::Keyboard::KEY_CHAR, wParam);
-        break;
-
-    case WM_SETFOCUS:
-        break;
-
-    case WM_KILLFOCUS:
-        break;
-    }
-    
-    return DefWindowProc(hwnd, msg, wParam, lParam); 
-}
-
-
-namespace gameplay
-{
-
-extern void printError(const char* format, ...)
-{
-    va_list argptr;
-    va_start(argptr, format);
-    fprintf(stderr, "\n");
-    int sz = vfprintf(stderr, format, argptr);
-    if (sz > 0)
-    {
-        char* buf = new char[sz + 2];
-        vsprintf(buf, format, argptr);
-        buf[sz] = '\n';
-        buf[sz+1] = 0;
-        OutputDebugStringA(buf);
-        SAFE_DELETE_ARRAY(buf);
-    }
-    va_end(argptr);
-}
-
-Platform::Platform(Game* game)
-    : _game(game)
-{
-}
-
-Platform::Platform(const Platform& copy)
-{
-    // hidden
-}
-
-Platform::~Platform()
-{
-    if (__hwnd)
-    {
-        DestroyWindow(__hwnd);
-        __hwnd = 0;
-    }
-}
-
-Platform* Platform::create(Game* game)
-{
-    FileSystem::setResourcePath("./");
-
-    Platform* platform = new Platform(game);
-
-    // Get the application module handle.
-    __hinstance = ::GetModuleHandle(NULL);
-
-    LPCTSTR windowClass = L"gameplay";
-    LPCTSTR windowName = L"";
-
-    RECT rect = { 0, 0, WINDOW_WIDTH, WINDOW_HEIGHT };
-
-    // Register our window class.
-    WNDCLASSEX wc;
-    wc.cbSize = sizeof(WNDCLASSEX);
-    wc.style          = CS_HREDRAW | CS_VREDRAW | CS_OWNDC;
-    wc.lpfnWndProc    = (WNDPROC)__WndProc;
-    wc.cbClsExtra     = 0;
-    wc.cbWndExtra     = 0;
-    wc.hInstance      = __hinstance;
-    wc.hIcon          = LoadIcon(NULL, IDI_APPLICATION);
-    wc.hIconSm        = NULL;
-    wc.hCursor        = LoadCursor(NULL, IDC_ARROW);
-    wc.hbrBackground  = NULL;  // No brush - we are going to paint our own background
-    wc.lpszMenuName   = NULL;  // No default menu
-    wc.lpszClassName  = windowClass;
-
-    if (!::RegisterClassEx(&wc))
-        goto error;
-    
-    // Set the window style.
-    DWORD style   = ( WINDOW_FULLSCREEN ? WS_POPUP : WS_POPUP | WS_BORDER | WS_CAPTION | WS_SYSMENU) | WS_CLIPCHILDREN | WS_CLIPSIBLINGS;
-    DWORD styleEx = (WINDOW_FULLSCREEN ? WS_EX_APPWINDOW : WS_EX_APPWINDOW | WS_EX_WINDOWEDGE);
-
-    // Adjust the window rectangle so the client size is the requested size.
-    AdjustWindowRectEx(&rect, style, FALSE, styleEx);
-    
-    // Create the native Windows window.
-    __hwnd = CreateWindowEx(styleEx, windowClass, windowName, style, 0, 0, rect.right - rect.left, rect.bottom - rect.top, NULL, NULL, __hinstance, NULL);
-
-    // Get the drawing context.
-    __hdc = GetDC(__hwnd);
-
-    // Center the window
-    const int screenX = (GetSystemMetrics(SM_CXSCREEN) - WINDOW_WIDTH) / 2;
-    const int screenY = (GetSystemMetrics(SM_CYSCREEN) - WINDOW_HEIGHT) / 2;
-    ::SetWindowPos(__hwnd, __hwnd, screenX, screenY, -1, -1, SWP_NOSIZE | SWP_NOZORDER | SWP_NOACTIVATE);
-
-    // Choose pixel format. 32-bit. RGBA.
-    PIXELFORMATDESCRIPTOR pfd;
-    memset(&pfd, 0, sizeof(PIXELFORMATDESCRIPTOR));
-    pfd.nSize  = sizeof(PIXELFORMATDESCRIPTOR);
-    pfd.nVersion   = 1;
-    pfd.dwFlags    = PFD_DOUBLEBUFFER | PFD_SUPPORT_OPENGL | PFD_DRAW_TO_WINDOW;
-    pfd.iPixelType = PFD_TYPE_RGBA;
-    pfd.cColorBits = 32;
-    pfd.cDepthBits = 32;
-    pfd.iLayerType = PFD_MAIN_PLANE;
-
-    int pixelFormat = ChoosePixelFormat(__hdc, &pfd);
-
-    if (pixelFormat == 0 || !SetPixelFormat (__hdc, pixelFormat, &pfd))
-        goto error;
-
-    HGLRC tempContext = wglCreateContext(__hdc);
-    wglMakeCurrent(__hdc, tempContext);
-
-    if (GLEW_OK != glewInit())
-        goto error;
-
-    int attribs[] =
-    {
-        WGL_CONTEXT_MAJOR_VERSION_ARB, 3,
-        WGL_CONTEXT_MINOR_VERSION_ARB, 1,
-        0
-    };
-
-    if (!(__hrc = wglCreateContextAttribsARB(__hdc, 0, attribs) ) )
-    {
-        wglDeleteContext(tempContext);
-        goto error;
-    }
-    wglDeleteContext(tempContext);
-
-    if (!wglMakeCurrent(__hdc, __hrc) || !__hrc)
-        goto error;
-
-    // Vertical sync.
-    wglSwapIntervalEXT(__vsync ? 1 : 0);
-
-    // Show the window
-    ShowWindow(__hwnd, SW_SHOW);
-
-    return platform;
-
-error:
-
-    exit(0);
-    return NULL;
-}
-
-int Platform::enterMessagePump()
-{  
-    int rc = 0;
-
-    // Get the initial time.
-    LARGE_INTEGER tps;
-    QueryPerformanceFrequency(&tps);
-    __timeTicksPerMillis = (long)(tps.QuadPart / 1000L);
-    LARGE_INTEGER queryTime;
-    QueryPerformanceCounter(&queryTime);
-    __timeStart = queryTime.QuadPart / __timeTicksPerMillis;
-
-    // Set the initial pitch and roll values.
-    __pitch = 0.0;
-    __roll = 0.0;
-
-    SwapBuffers(__hdc);
-
-    if (_game->getState() != Game::RUNNING)
-        _game->run(WINDOW_WIDTH, WINDOW_HEIGHT);
-
-    // Enter event dispatch loop.
-    MSG msg;
-    while (true)
-    {
-        if (PeekMessage(&msg, NULL, 0, 0, PM_REMOVE))
-        {
-            TranslateMessage(&msg);
-            DispatchMessage(&msg);
-
-            if (msg.message == WM_QUIT)
-            {
-                _game->exit();
-                break;
-            }
-        }
-
-        // If we are done, then exit.
-        if (_game->getState() == Game::UNINITIALIZED)
-            break;
-    }
-
-    return msg.wParam;
-}
-
-void Platform::signalShutdown() 
-{
-    // nothing to do  
-}
-
-unsigned int Platform::getDisplayWidth()
-{
-    return WINDOW_WIDTH;
-}
-
-unsigned int Platform::getDisplayHeight()
-{
-    return WINDOW_HEIGHT;
-}
-    
-long Platform::getAbsoluteTime()
-{
-       LARGE_INTEGER queryTime;
-    QueryPerformanceCounter(&queryTime);
-    __timeAbsolute = queryTime.QuadPart / __timeTicksPerMillis;
-
-    return __timeAbsolute;
-}
-
-void Platform::setAbsoluteTime(long time)
-{
-    __timeAbsolute = time;
-}
-
-bool Platform::isVsync()
-{
-    return __vsync;
-}
-
-void Platform::setVsync(bool enable)
-{
-     wglSwapIntervalEXT(enable ? 1 : 0);
-    __vsync = enable;
-}
-
-int Platform::getOrientationAngle()
-{
-    return 0;
-}
-
-void Platform::setMultiTouch(bool enabled)
-{
-}
-
-bool Platform::isMultiTouch()
-{
-    return false;
-}
-
-void Platform::getAccelerometerValues(float* pitch, float* roll)
-{
-    *pitch = __pitch;
-    *roll = __roll;
-}
-
-void Platform::swapBuffers()
-{
-    if (__hdc)
-        SwapBuffers(__hdc);
-}
-
-void Platform::displayKeyboard(bool display)
-{
-    // Do nothing.
-}
-
-void Platform::touchEventInternal(Touch::TouchEvent evt, int x, int y, unsigned int contactIndex)
-{
-    if (!Form::touchEventInternal(evt, x, y, contactIndex))
-    {
-        Game::getInstance()->touchEvent(evt, x, y, contactIndex);
-    }
-}
-
-void Platform::keyEventInternal(Keyboard::KeyEvent evt, int key)
-{
-    gameplay::Game::getInstance()->keyEvent(evt, key);
-    Form::keyEventInternal(evt, key);
-}
-
-void Platform::sleep(long ms)
-{
-    Sleep(ms);
-}
-
-}
-
-#endif
+        break;
+    }
+
+    case WM_MOUSEWHEEL:
+        gameplay::Game::getInstance()->mouseEvent(gameplay::Mouse::MOUSE_WHEEL, GET_X_LPARAM(lParam), GET_Y_LPARAM(lParam), GET_WHEEL_DELTA_WPARAM(wParam) / 120);
+        break;
+
+    case WM_KEYDOWN:
+        if (wParam == VK_SHIFT || wParam == VK_LSHIFT || wParam == VK_RSHIFT)
+            shiftDown = true;
+
+        if (wParam == VK_CAPITAL)
+            capsOn = !capsOn;
+
+        // Suppress key repeats
+        if ((lParam & 0x40000000) == 0)
+            gameplay::Platform::keyEventInternal(gameplay::Keyboard::KEY_PRESS, getKey(wParam, shiftDown ^ capsOn));
+        break;
+        
+    case WM_KEYUP:
+        if (wParam == VK_SHIFT || wParam == VK_LSHIFT || wParam == VK_RSHIFT)
+            shiftDown = false;
+
+        gameplay::Platform::keyEventInternal(gameplay::Keyboard::KEY_RELEASE, getKey(wParam, shiftDown ^ capsOn));
+        break;
+
+    case WM_CHAR:
+        // Suppress key repeats
+        if ((lParam & 0x40000000) == 0)
+            gameplay::Platform::keyEventInternal(gameplay::Keyboard::KEY_CHAR, wParam);
+        break;
+
+    case WM_UNICHAR:
+        // Suppress key repeats
+        if ((lParam & 0x40000000) == 0)
+            gameplay::Platform::keyEventInternal(gameplay::Keyboard::KEY_CHAR, wParam);
+        break;
+
+    case WM_SETFOCUS:
+        break;
+
+    case WM_KILLFOCUS:
+        break;
+    }
+    
+    return DefWindowProc(hwnd, msg, wParam, lParam); 
+}
+
+
+namespace gameplay
+{
+
+extern void printError(const char* format, ...)
+{
+    va_list argptr;
+    va_start(argptr, format);
+    fprintf(stderr, "\n");
+    int sz = vfprintf(stderr, format, argptr);
+    if (sz > 0)
+    {
+        char* buf = new char[sz + 2];
+        vsprintf(buf, format, argptr);
+        buf[sz] = '\n';
+        buf[sz+1] = 0;
+        OutputDebugStringA(buf);
+        SAFE_DELETE_ARRAY(buf);
+    }
+    va_end(argptr);
+}
+
+Platform::Platform(Game* game)
+    : _game(game)
+{
+}
+
+Platform::Platform(const Platform& copy)
+{
+    // hidden
+}
+
+Platform::~Platform()
+{
+    if (__hwnd)
+    {
+        DestroyWindow(__hwnd);
+        __hwnd = 0;
+    }
+}
+
+Platform* Platform::create(Game* game)
+{
+    FileSystem::setResourcePath("./");
+
+    Platform* platform = new Platform(game);
+
+    // Get the application module handle.
+    __hinstance = ::GetModuleHandle(NULL);
+
+    LPCTSTR windowClass = L"gameplay";
+    LPCTSTR windowName = L"";
+
+    RECT rect = { 0, 0, WINDOW_WIDTH, WINDOW_HEIGHT };
+
+    // Register our window class.
+    WNDCLASSEX wc;
+    wc.cbSize = sizeof(WNDCLASSEX);
+    wc.style          = CS_HREDRAW | CS_VREDRAW | CS_OWNDC;
+    wc.lpfnWndProc    = (WNDPROC)__WndProc;
+    wc.cbClsExtra     = 0;
+    wc.cbWndExtra     = 0;
+    wc.hInstance      = __hinstance;
+    wc.hIcon          = LoadIcon(NULL, IDI_APPLICATION);
+    wc.hIconSm        = NULL;
+    wc.hCursor        = LoadCursor(NULL, IDC_ARROW);
+    wc.hbrBackground  = NULL;  // No brush - we are going to paint our own background
+    wc.lpszMenuName   = NULL;  // No default menu
+    wc.lpszClassName  = windowClass;
+
+    if (!::RegisterClassEx(&wc))
+        goto error;
+    
+    // Set the window style.
+    DWORD style   = ( WINDOW_FULLSCREEN ? WS_POPUP : WS_POPUP | WS_BORDER | WS_CAPTION | WS_SYSMENU) | WS_CLIPCHILDREN | WS_CLIPSIBLINGS;
+    DWORD styleEx = (WINDOW_FULLSCREEN ? WS_EX_APPWINDOW : WS_EX_APPWINDOW | WS_EX_WINDOWEDGE);
+
+    // Adjust the window rectangle so the client size is the requested size.
+    AdjustWindowRectEx(&rect, style, FALSE, styleEx);
+    
+    // Create the native Windows window.
+    __hwnd = CreateWindowEx(styleEx, windowClass, windowName, style, 0, 0, rect.right - rect.left, rect.bottom - rect.top, NULL, NULL, __hinstance, NULL);
+
+    // Get the drawing context.
+    __hdc = GetDC(__hwnd);
+
+    // Center the window
+    const int screenX = (GetSystemMetrics(SM_CXSCREEN) - WINDOW_WIDTH) / 2;
+    const int screenY = (GetSystemMetrics(SM_CYSCREEN) - WINDOW_HEIGHT) / 2;
+    ::SetWindowPos(__hwnd, __hwnd, screenX, screenY, -1, -1, SWP_NOSIZE | SWP_NOZORDER | SWP_NOACTIVATE);
+
+    // Choose pixel format. 32-bit. RGBA.
+    PIXELFORMATDESCRIPTOR pfd;
+    memset(&pfd, 0, sizeof(PIXELFORMATDESCRIPTOR));
+    pfd.nSize  = sizeof(PIXELFORMATDESCRIPTOR);
+    pfd.nVersion   = 1;
+    pfd.dwFlags    = PFD_DOUBLEBUFFER | PFD_SUPPORT_OPENGL | PFD_DRAW_TO_WINDOW;
+    pfd.iPixelType = PFD_TYPE_RGBA;
+    pfd.cColorBits = 32;
+    pfd.cDepthBits = 32;
+    pfd.iLayerType = PFD_MAIN_PLANE;
+
+    int pixelFormat = ChoosePixelFormat(__hdc, &pfd);
+
+    if (pixelFormat == 0 || !SetPixelFormat (__hdc, pixelFormat, &pfd))
+        goto error;
+
+    HGLRC tempContext = wglCreateContext(__hdc);
+    wglMakeCurrent(__hdc, tempContext);
+
+    if (GLEW_OK != glewInit())
+        goto error;
+
+    int attribs[] =
+    {
+        WGL_CONTEXT_MAJOR_VERSION_ARB, 3,
+        WGL_CONTEXT_MINOR_VERSION_ARB, 1,
+        0
+    };
+
+    if (!(__hrc = wglCreateContextAttribsARB(__hdc, 0, attribs) ) )
+    {
+        wglDeleteContext(tempContext);
+        goto error;
+    }
+    wglDeleteContext(tempContext);
+
+    if (!wglMakeCurrent(__hdc, __hrc) || !__hrc)
+        goto error;
+
+    // Vertical sync.
+    wglSwapIntervalEXT(__vsync ? 1 : 0);
+
+    // Show the window
+    ShowWindow(__hwnd, SW_SHOW);
+
+    return platform;
+
+error:
+
+    exit(0);
+    return NULL;
+}
+
+int Platform::enterMessagePump()
+{  
+    int rc = 0;
+
+    // Get the initial time.
+    LARGE_INTEGER tps;
+    QueryPerformanceFrequency(&tps);
+    __timeTicksPerMillis = (long)(tps.QuadPart / 1000L);
+    LARGE_INTEGER queryTime;
+    QueryPerformanceCounter(&queryTime);
+    __timeStart = queryTime.QuadPart / __timeTicksPerMillis;
+
+    // Set the initial pitch and roll values.
+    __pitch = 0.0;
+    __roll = 0.0;
+
+    SwapBuffers(__hdc);
+
+    if (_game->getState() != Game::RUNNING)
+        _game->run(WINDOW_WIDTH, WINDOW_HEIGHT);
+
+    // Enter event dispatch loop.
+    MSG msg;
+    while (true)
+    {
+        if (PeekMessage(&msg, NULL, 0, 0, PM_REMOVE))
+        {
+            TranslateMessage(&msg);
+            DispatchMessage(&msg);
+
+            if (msg.message == WM_QUIT)
+            {
+                _game->exit();
+                break;
+            }
+        }
+
+        // If we are done, then exit.
+        if (_game->getState() == Game::UNINITIALIZED)
+            break;
+    }
+
+    return msg.wParam;
+}
+
+void Platform::signalShutdown() 
+{
+    // nothing to do  
+}
+
+unsigned int Platform::getDisplayWidth()
+{
+    return WINDOW_WIDTH;
+}
+
+unsigned int Platform::getDisplayHeight()
+{
+    return WINDOW_HEIGHT;
+}
+    
+long Platform::getAbsoluteTime()
+{
+       LARGE_INTEGER queryTime;
+    QueryPerformanceCounter(&queryTime);
+    __timeAbsolute = queryTime.QuadPart / __timeTicksPerMillis;
+
+    return __timeAbsolute;
+}
+
+void Platform::setAbsoluteTime(long time)
+{
+    __timeAbsolute = time;
+}
+
+bool Platform::isVsync()
+{
+    return __vsync;
+}
+
+void Platform::setVsync(bool enable)
+{
+     wglSwapIntervalEXT(enable ? 1 : 0);
+    __vsync = enable;
+}
+
+int Platform::getOrientationAngle()
+{
+    return 0;
+}
+
+void Platform::setMultiTouch(bool enabled)
+{
+}
+
+bool Platform::isMultiTouch()
+{
+    return false;
+}
+
+void Platform::getAccelerometerValues(float* pitch, float* roll)
+{
+    *pitch = __pitch;
+    *roll = __roll;
+}
+
+void Platform::swapBuffers()
+{
+    if (__hdc)
+        SwapBuffers(__hdc);
+}
+
+void Platform::displayKeyboard(bool display)
+{
+    // Do nothing.
+}
+
+void Platform::touchEventInternal(Touch::TouchEvent evt, int x, int y, unsigned int contactIndex)
+{
+    if (!Form::touchEventInternal(evt, x, y, contactIndex))
+    {
+        Game::getInstance()->touchEvent(evt, x, y, contactIndex);
+    }
+}
+
+void Platform::keyEventInternal(Keyboard::KeyEvent evt, int key)
+{
+    gameplay::Game::getInstance()->keyEvent(evt, key);
+    Form::keyEventInternal(evt, key);
+}
+
+void Platform::sleep(long ms)
+{
+    Sleep(ms);
+}
+
+}
+
+#endif
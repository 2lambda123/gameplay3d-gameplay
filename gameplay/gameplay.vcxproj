﻿<?xml version="1.0" encoding="utf-8"?>
<Project DefaultTargets="Build" ToolsVersion="4.0" xmlns="http://schemas.microsoft.com/developer/msbuild/2003">
  <ItemGroup Label="ProjectConfigurations">
    <ProjectConfiguration Include="DebugMem|Win32">
      <Configuration>DebugMem</Configuration>
      <Platform>Win32</Platform>
    </ProjectConfiguration>
    <ProjectConfiguration Include="DebugMem|x64">
      <Configuration>DebugMem</Configuration>
      <Platform>x64</Platform>
    </ProjectConfiguration>
    <ProjectConfiguration Include="Debug|Win32">
      <Configuration>Debug</Configuration>
      <Platform>Win32</Platform>
    </ProjectConfiguration>
    <ProjectConfiguration Include="Debug|x64">
      <Configuration>Debug</Configuration>
      <Platform>x64</Platform>
    </ProjectConfiguration>
    <ProjectConfiguration Include="Release|Win32">
      <Configuration>Release</Configuration>
      <Platform>Win32</Platform>
    </ProjectConfiguration>
    <ProjectConfiguration Include="Release|x64">
      <Configuration>Release</Configuration>
      <Platform>x64</Platform>
    </ProjectConfiguration>
  </ItemGroup>
  <ItemGroup>
    <ClCompile Include="src\AbsoluteLayout.cpp" />
    <ClCompile Include="src\AIAgent.cpp" />
    <ClCompile Include="src\AIController.cpp" />
    <ClCompile Include="src\AIMessage.cpp" />
    <ClCompile Include="src\AIState.cpp" />
    <ClCompile Include="src\AIStateMachine.cpp" />
    <ClCompile Include="src\Animation.cpp" />
    <ClCompile Include="src\AnimationClip.cpp" />
    <ClCompile Include="src\AnimationController.cpp" />
    <ClCompile Include="src\AnimationTarget.cpp" />
    <ClCompile Include="src\AnimationValue.cpp" />
    <ClCompile Include="src\AudioBuffer.cpp" />
    <ClCompile Include="src\AudioController.cpp" />
    <ClCompile Include="src\AudioListener.cpp" />
    <ClCompile Include="src\AudioSource.cpp" />
    <ClCompile Include="src\BoundingBox.cpp" />
    <ClCompile Include="src\BoundingSphere.cpp" />
    <ClCompile Include="src\Button.cpp" />
    <ClCompile Include="src\Camera.cpp" />
    <ClCompile Include="src\CheckBox.cpp" />
    <ClCompile Include="src\Container.cpp" />
    <ClCompile Include="src\Control.cpp" />
    <ClCompile Include="src\ControlFactory.cpp" />
    <ClCompile Include="src\Curve.cpp" />
    <ClCompile Include="src\DebugNew.cpp" />
    <ClCompile Include="src\DepthStencilTarget.cpp" />
    <ClCompile Include="src\Effect.cpp" />
    <ClCompile Include="src\FileSystem.cpp" />
    <ClCompile Include="src\FlowLayout.cpp" />
    <ClCompile Include="src\Font.cpp" />
    <ClCompile Include="src\Form.cpp" />
    <ClCompile Include="src\FrameBuffer.cpp" />
    <ClCompile Include="src\Frustum.cpp" />
    <ClCompile Include="src\Game.cpp" />
    <ClCompile Include="src\Gamepad.cpp" />
    <ClCompile Include="src\gameplay-main-android.cpp" />
    <ClCompile Include="src\gameplay-main-blackberry.cpp" />
    <ClCompile Include="src\gameplay-main-linux.cpp" />
    <ClCompile Include="src\gameplay-main-windows.cpp" />
    <ClCompile Include="src\HeightField.cpp" />
    <ClCompile Include="src\Image.cpp" />
    <ClCompile Include="src\ImageControl.cpp" />
    <ClCompile Include="src\Joint.cpp" />
<<<<<<< HEAD
    <ClCompile Include="src\Joystick.cpp" />
=======
    <ClCompile Include="src\JoystickControl.cpp" />
>>>>>>> 57cf54b6
    <ClCompile Include="src\Label.cpp" />
    <ClCompile Include="src\Layout.cpp" />
    <ClCompile Include="src\Light.cpp" />
    <ClCompile Include="src\Logger.cpp" />
    <ClCompile Include="src\lua\lua_AbsoluteLayout.cpp" />
    <ClCompile Include="src\lua\lua_AIAgent.cpp" />
    <ClCompile Include="src\lua\lua_AIAgentListener.cpp" />
    <ClCompile Include="src\lua\lua_AIController.cpp" />
    <ClCompile Include="src\lua\lua_AIMessage.cpp" />
    <ClCompile Include="src\lua\lua_AIMessageParameterType.cpp" />
    <ClCompile Include="src\lua\lua_AIState.cpp" />
    <ClCompile Include="src\lua\lua_AIStateListener.cpp" />
    <ClCompile Include="src\lua\lua_AIStateMachine.cpp" />
    <ClCompile Include="src\lua\lua_all_bindings.cpp" />
    <ClCompile Include="src\lua\lua_Animation.cpp" />
    <ClCompile Include="src\lua\lua_AnimationClip.cpp" />
    <ClCompile Include="src\lua\lua_AnimationClipListener.cpp" />
    <ClCompile Include="src\lua\lua_AnimationClipListenerEventType.cpp" />
    <ClCompile Include="src\lua\lua_AnimationController.cpp" />
    <ClCompile Include="src\lua\lua_AnimationTarget.cpp" />
    <ClCompile Include="src\lua\lua_AnimationValue.cpp" />
    <ClCompile Include="src\lua\lua_AudioBuffer.cpp" />
    <ClCompile Include="src\lua\lua_AudioController.cpp" />
    <ClCompile Include="src\lua\lua_AudioListener.cpp" />
    <ClCompile Include="src\lua\lua_AudioSource.cpp" />
    <ClCompile Include="src\lua\lua_AudioSourceState.cpp" />
    <ClCompile Include="src\lua\lua_BoundingBox.cpp" />
    <ClCompile Include="src\lua\lua_BoundingSphere.cpp" />
    <ClCompile Include="src\lua\lua_Bundle.cpp" />
    <ClCompile Include="src\lua\lua_Button.cpp" />
    <ClCompile Include="src\lua\lua_Camera.cpp" />
    <ClCompile Include="src\lua\lua_CameraListener.cpp" />
    <ClCompile Include="src\lua\lua_CameraType.cpp" />
    <ClCompile Include="src\lua\lua_CheckBox.cpp" />
    <ClCompile Include="src\lua\lua_Container.cpp" />
    <ClCompile Include="src\lua\lua_ContainerScroll.cpp" />
    <ClCompile Include="src\lua\lua_Control.cpp" />
    <ClCompile Include="src\lua\lua_ControlAlignment.cpp" />
    <ClCompile Include="src\lua\lua_ControlAutoSize.cpp" />
    <ClCompile Include="src\lua\lua_ControlListener.cpp" />
    <ClCompile Include="src\lua\lua_ControlListenerEventType.cpp" />
    <ClCompile Include="src\lua\lua_ControlState.cpp" />
    <ClCompile Include="src\lua\lua_Curve.cpp" />
    <ClCompile Include="src\lua\lua_CurveInterpolationType.cpp" />
    <ClCompile Include="src\lua\lua_DepthStencilTarget.cpp" />
    <ClCompile Include="src\lua\lua_DepthStencilTargetFormat.cpp" />
    <ClCompile Include="src\lua\lua_Effect.cpp" />
    <ClCompile Include="src\lua\lua_FileSystem.cpp" />
    <ClCompile Include="src\lua\lua_FlowLayout.cpp" />
    <ClCompile Include="src\lua\lua_Font.cpp" />
    <ClCompile Include="src\lua\lua_FontFormat.cpp" />
    <ClCompile Include="src\lua\lua_FontJustify.cpp" />
    <ClCompile Include="src\lua\lua_FontStyle.cpp" />
    <ClCompile Include="src\lua\lua_FontText.cpp" />
    <ClCompile Include="src\lua\lua_Form.cpp" />
    <ClCompile Include="src\lua\lua_FrameBuffer.cpp" />
    <ClCompile Include="src\lua\lua_Frustum.cpp" />
    <ClCompile Include="src\lua\lua_Game.cpp" />
    <ClCompile Include="src\lua\lua_GameClearFlags.cpp" />
    <ClCompile Include="src\lua\lua_Gamepad.cpp" />
    <ClCompile Include="src\lua\lua_GamepadButtonMapping.cpp" />
    <ClCompile Include="src\lua\lua_GamepadGamepadEvent.cpp" />
    <ClCompile Include="src\lua\lua_GameState.cpp" />
    <ClCompile Include="src\lua\lua_Gesture.cpp" />
    <ClCompile Include="src\lua\lua_GestureGestureEvent.cpp" />
    <ClCompile Include="src\lua\lua_Global.cpp" />
    <ClCompile Include="src\lua\lua_HeightField.cpp" />
    <ClCompile Include="src\lua\lua_Image.cpp" />
    <ClCompile Include="src\lua\lua_ImageControl.cpp" />
    <ClCompile Include="src\lua\lua_ImageFormat.cpp" />
    <ClCompile Include="src\lua\lua_Joint.cpp" />
<<<<<<< HEAD
    <ClCompile Include="src\lua\lua_Joystick.cpp" />
=======
    <ClCompile Include="src\lua\lua_JoystickControl.cpp" />
>>>>>>> 57cf54b6
    <ClCompile Include="src\lua\lua_Keyboard.cpp" />
    <ClCompile Include="src\lua\lua_KeyboardKey.cpp" />
    <ClCompile Include="src\lua\lua_KeyboardKeyEvent.cpp" />
    <ClCompile Include="src\lua\lua_Label.cpp" />
    <ClCompile Include="src\lua\lua_Layout.cpp" />
    <ClCompile Include="src\lua\lua_LayoutType.cpp" />
    <ClCompile Include="src\lua\lua_Light.cpp" />
    <ClCompile Include="src\lua\lua_LightType.cpp" />
    <ClCompile Include="src\lua\lua_Logger.cpp" />
    <ClCompile Include="src\lua\lua_LoggerLevel.cpp" />
    <ClCompile Include="src\lua\lua_Material.cpp" />
    <ClCompile Include="src\lua\lua_MaterialParameter.cpp" />
    <ClCompile Include="src\lua\lua_MathUtil.cpp" />
    <ClCompile Include="src\lua\lua_Matrix.cpp" />
    <ClCompile Include="src\lua\lua_Mesh.cpp" />
    <ClCompile Include="src\lua\lua_MeshBatch.cpp" />
    <ClCompile Include="src\lua\lua_MeshIndexFormat.cpp" />
    <ClCompile Include="src\lua\lua_MeshPart.cpp" />
    <ClCompile Include="src\lua\lua_MeshPrimitiveType.cpp" />
    <ClCompile Include="src\lua\lua_MeshSkin.cpp" />
    <ClCompile Include="src\lua\lua_Model.cpp" />
    <ClCompile Include="src\lua\lua_Mouse.cpp" />
    <ClCompile Include="src\lua\lua_MouseMouseEvent.cpp" />
    <ClCompile Include="src\lua\lua_Node.cpp" />
    <ClCompile Include="src\lua\lua_NodeCloneContext.cpp" />
    <ClCompile Include="src\lua\lua_NodeType.cpp" />
    <ClCompile Include="src\lua\lua_ParticleEmitter.cpp" />
    <ClCompile Include="src\lua\lua_ParticleEmitterTextureBlending.cpp" />
    <ClCompile Include="src\lua\lua_Pass.cpp" />
    <ClCompile Include="src\lua\lua_PhysicsCharacter.cpp" />
    <ClCompile Include="src\lua\lua_PhysicsCollisionObject.cpp" />
    <ClCompile Include="src\lua\lua_PhysicsCollisionObjectCollisionListener.cpp" />
    <ClCompile Include="src\lua\lua_PhysicsCollisionObjectCollisionListenerEventType.cpp" />
    <ClCompile Include="src\lua\lua_PhysicsCollisionObjectCollisionPair.cpp" />
    <ClCompile Include="src\lua\lua_PhysicsCollisionObjectType.cpp" />
    <ClCompile Include="src\lua\lua_PhysicsCollisionShape.cpp" />
    <ClCompile Include="src\lua\lua_PhysicsCollisionShapeDefinition.cpp" />
    <ClCompile Include="src\lua\lua_PhysicsCollisionShapeType.cpp" />
    <ClCompile Include="src\lua\lua_PhysicsConstraint.cpp" />
    <ClCompile Include="src\lua\lua_PhysicsController.cpp" />
    <ClCompile Include="src\lua\lua_PhysicsControllerHitFilter.cpp" />
    <ClCompile Include="src\lua\lua_PhysicsControllerHitResult.cpp" />
    <ClCompile Include="src\lua\lua_PhysicsControllerListener.cpp" />
    <ClCompile Include="src\lua\lua_PhysicsControllerListenerEventType.cpp" />
    <ClCompile Include="src\lua\lua_PhysicsFixedConstraint.cpp" />
    <ClCompile Include="src\lua\lua_PhysicsGenericConstraint.cpp" />
    <ClCompile Include="src\lua\lua_PhysicsGhostObject.cpp" />
    <ClCompile Include="src\lua\lua_PhysicsHingeConstraint.cpp" />
    <ClCompile Include="src\lua\lua_PhysicsRigidBody.cpp" />
    <ClCompile Include="src\lua\lua_PhysicsRigidBodyParameters.cpp" />
    <ClCompile Include="src\lua\lua_PhysicsSocketConstraint.cpp" />
    <ClCompile Include="src\lua\lua_PhysicsSpringConstraint.cpp" />
    <ClCompile Include="src\lua\lua_PhysicsVehicle.cpp" />
    <ClCompile Include="src\lua\lua_PhysicsVehicleWheel.cpp" />
    <ClCompile Include="src\lua\lua_Plane.cpp" />
    <ClCompile Include="src\lua\lua_Platform.cpp" />
    <ClCompile Include="src\lua\lua_Properties.cpp" />
    <ClCompile Include="src\lua\lua_PropertiesType.cpp" />
    <ClCompile Include="src\lua\lua_Quaternion.cpp" />
    <ClCompile Include="src\lua\lua_RadioButton.cpp" />
    <ClCompile Include="src\lua\lua_Ray.cpp" />
    <ClCompile Include="src\lua\lua_Rectangle.cpp" />
    <ClCompile Include="src\lua\lua_Ref.cpp" />
    <ClCompile Include="src\lua\lua_RenderState.cpp" />
    <ClCompile Include="src\lua\lua_RenderStateAutoBinding.cpp" />
    <ClCompile Include="src\lua\lua_RenderStateBlend.cpp" />
    <ClCompile Include="src\lua\lua_RenderStateCullFaceSide.cpp" />
    <ClCompile Include="src\lua\lua_RenderStateDepthFunction.cpp" />
    <ClCompile Include="src\lua\lua_RenderStateFrontFace.cpp" />
    <ClCompile Include="src\lua\lua_RenderStateStateBlock.cpp" />
    <ClCompile Include="src\lua\lua_RenderStateStencilFunction.cpp" />
    <ClCompile Include="src\lua\lua_RenderStateStencilOperation.cpp" />
    <ClCompile Include="src\lua\lua_RenderTarget.cpp" />
    <ClCompile Include="src\lua\lua_Scene.cpp" />
    <ClCompile Include="src\lua\lua_ScreenDisplayer.cpp" />
    <ClCompile Include="src\lua\lua_ScriptController.cpp" />
    <ClCompile Include="src\lua\lua_ScriptTarget.cpp" />
    <ClCompile Include="src\lua\lua_Slider.cpp" />
    <ClCompile Include="src\lua\lua_SpriteBatch.cpp" />
    <ClCompile Include="src\lua\lua_Technique.cpp" />
    <ClCompile Include="src\lua\lua_Terrain.cpp" />
    <ClCompile Include="src\lua\lua_TerrainFlags.cpp" />
    <ClCompile Include="src\lua\lua_TerrainPatch.cpp" />
    <ClCompile Include="src\lua\lua_TextBox.cpp" />
    <ClCompile Include="src\lua\lua_TextBoxInputMode.cpp" />
    <ClCompile Include="src\lua\lua_Texture.cpp" />
    <ClCompile Include="src\lua\lua_TextureFilter.cpp" />
    <ClCompile Include="src\lua\lua_TextureFormat.cpp" />
    <ClCompile Include="src\lua\lua_TextureSampler.cpp" />
    <ClCompile Include="src\lua\lua_TextureWrap.cpp" />
    <ClCompile Include="src\lua\lua_Theme.cpp" />
    <ClCompile Include="src\lua\lua_ThemeSideRegions.cpp" />
    <ClCompile Include="src\lua\lua_ThemeStyle.cpp" />
    <ClCompile Include="src\lua\lua_ThemeThemeImage.cpp" />
    <ClCompile Include="src\lua\lua_ThemeUVs.cpp" />
    <ClCompile Include="src\lua\lua_Touch.cpp" />
    <ClCompile Include="src\lua\lua_TouchTouchEvent.cpp" />
    <ClCompile Include="src\lua\lua_Transform.cpp" />
    <ClCompile Include="src\lua\lua_TransformListener.cpp" />
    <ClCompile Include="src\lua\lua_Uniform.cpp" />
    <ClCompile Include="src\lua\lua_Vector2.cpp" />
    <ClCompile Include="src\lua\lua_Vector3.cpp" />
    <ClCompile Include="src\lua\lua_Vector4.cpp" />
    <ClCompile Include="src\lua\lua_VertexAttributeBinding.cpp" />
    <ClCompile Include="src\lua\lua_VertexFormat.cpp" />
    <ClCompile Include="src\lua\lua_VertexFormatElement.cpp" />
    <ClCompile Include="src\lua\lua_VertexFormatUsage.cpp" />
    <ClCompile Include="src\lua\lua_VerticalLayout.cpp" />
    <ClCompile Include="src\Material.cpp" />
    <ClCompile Include="src\MathUtil.cpp" />
    <ClCompile Include="src\MeshBatch.cpp" />
    <ClCompile Include="src\Pass.cpp" />
    <ClCompile Include="src\MaterialParameter.cpp" />
    <ClCompile Include="src\Matrix.cpp" />
    <ClCompile Include="src\Mesh.cpp" />
    <ClCompile Include="src\MeshPart.cpp" />
    <ClCompile Include="src\MeshSkin.cpp" />
    <ClCompile Include="src\Model.cpp" />
    <ClCompile Include="src\Node.cpp" />
    <ClCompile Include="src\Bundle.cpp" />
    <ClCompile Include="src\ParticleEmitter.cpp" />
    <ClCompile Include="src\PhysicsCharacter.cpp" />
    <ClCompile Include="src\PhysicsCollisionObject.cpp" />
    <ClCompile Include="src\PhysicsCollisionShape.cpp" />
    <ClCompile Include="src\PhysicsConstraint.cpp" />
    <ClCompile Include="src\PhysicsController.cpp" />
    <ClCompile Include="src\PhysicsFixedConstraint.cpp" />
    <ClCompile Include="src\PhysicsGenericConstraint.cpp" />
    <ClCompile Include="src\PhysicsGhostObject.cpp" />
    <ClCompile Include="src\PhysicsHingeConstraint.cpp" />
    <ClCompile Include="src\PhysicsRigidBody.cpp" />
    <ClCompile Include="src\PhysicsSocketConstraint.cpp" />
    <ClCompile Include="src\PhysicsSpringConstraint.cpp" />
    <ClCompile Include="src\PhysicsVehicle.cpp" />
    <ClCompile Include="src\PhysicsVehicleWheel.cpp" />
    <ClCompile Include="src\Plane.cpp" />
    <ClCompile Include="src\Platform.cpp" />
    <ClCompile Include="src\PlatformAndroid.cpp" />
    <ClCompile Include="src\PlatformBlackBerry.cpp" />
    <ClCompile Include="src\PlatformLinux.cpp" />
    <ClCompile Include="src\PlatformWindows.cpp" />
    <ClCompile Include="src\Properties.cpp" />
    <ClCompile Include="src\Quaternion.cpp" />
    <ClCompile Include="src\RadioButton.cpp" />
    <ClCompile Include="src\Ray.cpp" />
    <ClCompile Include="src\Rectangle.cpp" />
    <ClCompile Include="src\Ref.cpp" />
    <ClCompile Include="src\RenderState.cpp" />
    <ClCompile Include="src\RenderTarget.cpp" />
    <ClCompile Include="src\Scene.cpp" />
    <ClCompile Include="src\SceneLoader.cpp" />
    <ClCompile Include="src\ScreenDisplayer.cpp" />
    <ClCompile Include="src\ScriptController.cpp" />
    <ClCompile Include="src\ScriptTarget.cpp" />
    <ClCompile Include="src\Slider.cpp" />
    <ClCompile Include="src\SpriteBatch.cpp" />
    <ClCompile Include="src\Technique.cpp" />
    <ClCompile Include="src\Terrain.cpp" />
    <ClCompile Include="src\TerrainPatch.cpp" />
    <ClCompile Include="src\TextBox.cpp" />
    <ClCompile Include="src\Texture.cpp" />
    <ClCompile Include="src\Theme.cpp" />
    <ClCompile Include="src\ThemeStyle.cpp" />
    <ClCompile Include="src\Transform.cpp" />
    <ClCompile Include="src\Vector2.cpp" />
    <ClCompile Include="src\Vector3.cpp" />
    <ClCompile Include="src\Vector4.cpp" />
    <ClCompile Include="src\VertexAttributeBinding.cpp" />
    <ClCompile Include="src\VertexFormat.cpp" />
    <ClCompile Include="src\VerticalLayout.cpp" />
  </ItemGroup>
  <ItemGroup>
    <ClInclude Include="src\AbsoluteLayout.h" />
    <ClInclude Include="src\AIAgent.h" />
    <ClInclude Include="src\AIController.h" />
    <ClInclude Include="src\AIMessage.h" />
    <ClInclude Include="src\AIState.h" />
    <ClInclude Include="src\AIStateMachine.h" />
    <ClInclude Include="src\Animation.h" />
    <ClInclude Include="src\AnimationClip.h" />
    <ClInclude Include="src\AnimationController.h" />
    <ClInclude Include="src\AnimationTarget.h" />
    <ClInclude Include="src\AnimationValue.h" />
    <ClInclude Include="src\AudioBuffer.h" />
    <ClInclude Include="src\AudioController.h" />
    <ClInclude Include="src\AudioListener.h" />
    <ClInclude Include="src\AudioSource.h" />
    <ClInclude Include="src\Base.h" />
    <ClInclude Include="src\BoundingBox.h" />
    <ClInclude Include="src\BoundingSphere.h" />
    <ClInclude Include="src\Button.h" />
    <ClInclude Include="src\Camera.h" />
    <ClInclude Include="src\CheckBox.h" />
    <ClInclude Include="src\Container.h" />
    <ClInclude Include="src\Control.h" />
    <ClInclude Include="src\ControlFactory.h" />
    <ClInclude Include="src\Curve.h" />
    <ClInclude Include="src\DebugNew.h" />
    <ClInclude Include="src\DepthStencilTarget.h" />
    <ClInclude Include="src\Effect.h" />
    <ClInclude Include="src\FileSystem.h" />
    <ClInclude Include="src\FlowLayout.h" />
    <ClInclude Include="src\Font.h" />
    <ClInclude Include="src\Form.h" />
    <ClInclude Include="src\FrameBuffer.h" />
    <ClInclude Include="src\Frustum.h" />
    <ClInclude Include="src\Game.h" />
    <ClInclude Include="src\Gamepad.h" />
    <ClInclude Include="src\gameplay.h" />
    <ClInclude Include="src\Gesture.h" />
    <ClInclude Include="src\HeightField.h" />
    <ClInclude Include="src\Image.h" />
    <ClInclude Include="src\ImageControl.h" />
    <ClInclude Include="src\Joint.h" />
<<<<<<< HEAD
    <ClInclude Include="src\Joystick.h" />
=======
    <ClInclude Include="src\JoystickControl.h" />
>>>>>>> 57cf54b6
    <ClInclude Include="src\Keyboard.h" />
    <ClInclude Include="src\Label.h" />
    <ClInclude Include="src\Layout.h" />
    <ClInclude Include="src\Light.h" />
    <ClInclude Include="src\Logger.h" />
    <ClInclude Include="src\lua\lua_AbsoluteLayout.h" />
    <ClInclude Include="src\lua\lua_AIAgent.h" />
    <ClInclude Include="src\lua\lua_AIAgentListener.h" />
    <ClInclude Include="src\lua\lua_AIController.h" />
    <ClInclude Include="src\lua\lua_AIMessage.h" />
    <ClInclude Include="src\lua\lua_AIMessageParameterType.h" />
    <ClInclude Include="src\lua\lua_AIState.h" />
    <ClInclude Include="src\lua\lua_AIStateListener.h" />
    <ClInclude Include="src\lua\lua_AIStateMachine.h" />
    <ClInclude Include="src\lua\lua_all_bindings.h" />
    <ClInclude Include="src\lua\lua_Animation.h" />
    <ClInclude Include="src\lua\lua_AnimationClip.h" />
    <ClInclude Include="src\lua\lua_AnimationClipListener.h" />
    <ClInclude Include="src\lua\lua_AnimationClipListenerEventType.h" />
    <ClInclude Include="src\lua\lua_AnimationController.h" />
    <ClInclude Include="src\lua\lua_AnimationTarget.h" />
    <ClInclude Include="src\lua\lua_AnimationValue.h" />
    <ClInclude Include="src\lua\lua_AudioBuffer.h" />
    <ClInclude Include="src\lua\lua_AudioController.h" />
    <ClInclude Include="src\lua\lua_AudioListener.h" />
    <ClInclude Include="src\lua\lua_AudioSource.h" />
    <ClInclude Include="src\lua\lua_AudioSourceState.h" />
    <ClInclude Include="src\lua\lua_BoundingBox.h" />
    <ClInclude Include="src\lua\lua_BoundingSphere.h" />
    <ClInclude Include="src\lua\lua_Bundle.h" />
    <ClInclude Include="src\lua\lua_Button.h" />
    <ClInclude Include="src\lua\lua_Camera.h" />
    <ClInclude Include="src\lua\lua_CameraListener.h" />
    <ClInclude Include="src\lua\lua_CameraType.h" />
    <ClInclude Include="src\lua\lua_CheckBox.h" />
    <ClInclude Include="src\lua\lua_Container.h" />
    <ClInclude Include="src\lua\lua_ContainerScroll.h" />
    <ClInclude Include="src\lua\lua_Control.h" />
    <ClInclude Include="src\lua\lua_ControlAlignment.h" />
    <ClInclude Include="src\lua\lua_ControlAutoSize.h" />
    <ClInclude Include="src\lua\lua_ControlListener.h" />
    <ClInclude Include="src\lua\lua_ControlListenerEventType.h" />
    <ClInclude Include="src\lua\lua_ControlState.h" />
    <ClInclude Include="src\lua\lua_Curve.h" />
    <ClInclude Include="src\lua\lua_CurveInterpolationType.h" />
    <ClInclude Include="src\lua\lua_DepthStencilTarget.h" />
    <ClInclude Include="src\lua\lua_DepthStencilTargetFormat.h" />
    <ClInclude Include="src\lua\lua_Effect.h" />
    <ClInclude Include="src\lua\lua_FileSystem.h" />
    <ClInclude Include="src\lua\lua_FlowLayout.h" />
    <ClInclude Include="src\lua\lua_Font.h" />
    <ClInclude Include="src\lua\lua_FontFormat.h" />
    <ClInclude Include="src\lua\lua_FontJustify.h" />
    <ClInclude Include="src\lua\lua_FontStyle.h" />
    <ClInclude Include="src\lua\lua_FontText.h" />
    <ClInclude Include="src\lua\lua_Form.h" />
    <ClInclude Include="src\lua\lua_FrameBuffer.h" />
    <ClInclude Include="src\lua\lua_Frustum.h" />
    <ClInclude Include="src\lua\lua_Game.h" />
    <ClInclude Include="src\lua\lua_GameClearFlags.h" />
    <ClInclude Include="src\lua\lua_Gamepad.h" />
    <ClInclude Include="src\lua\lua_GamepadButtonMapping.h" />
    <ClInclude Include="src\lua\lua_GamepadGamepadEvent.h" />
    <ClInclude Include="src\lua\lua_GameState.h" />
    <ClInclude Include="src\lua\lua_Gesture.h" />
    <ClInclude Include="src\lua\lua_GestureGestureEvent.h" />
    <ClInclude Include="src\lua\lua_Global.h" />
    <ClInclude Include="src\lua\lua_HeightField.h" />
    <ClInclude Include="src\lua\lua_Image.h" />
    <ClInclude Include="src\lua\lua_ImageControl.h" />
    <ClInclude Include="src\lua\lua_ImageFormat.h" />
    <ClInclude Include="src\lua\lua_Joint.h" />
<<<<<<< HEAD
    <ClInclude Include="src\lua\lua_Joystick.h" />
=======
    <ClInclude Include="src\lua\lua_JoystickControl.h" />
>>>>>>> 57cf54b6
    <ClInclude Include="src\lua\lua_Keyboard.h" />
    <ClInclude Include="src\lua\lua_KeyboardKey.h" />
    <ClInclude Include="src\lua\lua_KeyboardKeyEvent.h" />
    <ClInclude Include="src\lua\lua_Label.h" />
    <ClInclude Include="src\lua\lua_Layout.h" />
    <ClInclude Include="src\lua\lua_LayoutType.h" />
    <ClInclude Include="src\lua\lua_Light.h" />
    <ClInclude Include="src\lua\lua_LightType.h" />
    <ClInclude Include="src\lua\lua_Logger.h" />
    <ClInclude Include="src\lua\lua_LoggerLevel.h" />
    <ClInclude Include="src\lua\lua_Material.h" />
    <ClInclude Include="src\lua\lua_MaterialParameter.h" />
    <ClInclude Include="src\lua\lua_MathUtil.h" />
    <ClInclude Include="src\lua\lua_Matrix.h" />
    <ClInclude Include="src\lua\lua_Mesh.h" />
    <ClInclude Include="src\lua\lua_MeshBatch.h" />
    <ClInclude Include="src\lua\lua_MeshIndexFormat.h" />
    <ClInclude Include="src\lua\lua_MeshPart.h" />
    <ClInclude Include="src\lua\lua_MeshPrimitiveType.h" />
    <ClInclude Include="src\lua\lua_MeshSkin.h" />
    <ClInclude Include="src\lua\lua_Model.h" />
    <ClInclude Include="src\lua\lua_Mouse.h" />
    <ClInclude Include="src\lua\lua_MouseMouseEvent.h" />
    <ClInclude Include="src\lua\lua_Node.h" />
    <ClInclude Include="src\lua\lua_NodeCloneContext.h" />
    <ClInclude Include="src\lua\lua_NodeType.h" />
    <ClInclude Include="src\lua\lua_ParticleEmitter.h" />
    <ClInclude Include="src\lua\lua_ParticleEmitterTextureBlending.h" />
    <ClInclude Include="src\lua\lua_Pass.h" />
    <ClInclude Include="src\lua\lua_PhysicsCharacter.h" />
    <ClInclude Include="src\lua\lua_PhysicsCollisionObject.h" />
    <ClInclude Include="src\lua\lua_PhysicsCollisionObjectCollisionListener.h" />
    <ClInclude Include="src\lua\lua_PhysicsCollisionObjectCollisionListenerEventType.h" />
    <ClInclude Include="src\lua\lua_PhysicsCollisionObjectCollisionPair.h" />
    <ClInclude Include="src\lua\lua_PhysicsCollisionObjectType.h" />
    <ClInclude Include="src\lua\lua_PhysicsCollisionShape.h" />
    <ClInclude Include="src\lua\lua_PhysicsCollisionShapeDefinition.h" />
    <ClInclude Include="src\lua\lua_PhysicsCollisionShapeType.h" />
    <ClInclude Include="src\lua\lua_PhysicsConstraint.h" />
    <ClInclude Include="src\lua\lua_PhysicsController.h" />
    <ClInclude Include="src\lua\lua_PhysicsControllerHitFilter.h" />
    <ClInclude Include="src\lua\lua_PhysicsControllerHitResult.h" />
    <ClInclude Include="src\lua\lua_PhysicsControllerListener.h" />
    <ClInclude Include="src\lua\lua_PhysicsControllerListenerEventType.h" />
    <ClInclude Include="src\lua\lua_PhysicsFixedConstraint.h" />
    <ClInclude Include="src\lua\lua_PhysicsGenericConstraint.h" />
    <ClInclude Include="src\lua\lua_PhysicsGhostObject.h" />
    <ClInclude Include="src\lua\lua_PhysicsHingeConstraint.h" />
    <ClInclude Include="src\lua\lua_PhysicsRigidBody.h" />
    <ClInclude Include="src\lua\lua_PhysicsRigidBodyParameters.h" />
    <ClInclude Include="src\lua\lua_PhysicsSocketConstraint.h" />
    <ClInclude Include="src\lua\lua_PhysicsSpringConstraint.h" />
    <ClInclude Include="src\lua\lua_PhysicsVehicle.h" />
    <ClInclude Include="src\lua\lua_PhysicsVehicleWheel.h" />
    <ClInclude Include="src\lua\lua_Plane.h" />
    <ClInclude Include="src\lua\lua_Platform.h" />
    <ClInclude Include="src\lua\lua_Properties.h" />
    <ClInclude Include="src\lua\lua_PropertiesType.h" />
    <ClInclude Include="src\lua\lua_Quaternion.h" />
    <ClInclude Include="src\lua\lua_RadioButton.h" />
    <ClInclude Include="src\lua\lua_Ray.h" />
    <ClInclude Include="src\lua\lua_Rectangle.h" />
    <ClInclude Include="src\lua\lua_Ref.h" />
    <ClInclude Include="src\lua\lua_RenderState.h" />
    <ClInclude Include="src\lua\lua_RenderStateAutoBinding.h" />
    <ClInclude Include="src\lua\lua_RenderStateBlend.h" />
    <ClInclude Include="src\lua\lua_RenderStateCullFaceSide.h" />
    <ClInclude Include="src\lua\lua_RenderStateDepthFunction.h" />
    <ClInclude Include="src\lua\lua_RenderStateFrontFace.h" />
    <ClInclude Include="src\lua\lua_RenderStateStateBlock.h" />
    <ClInclude Include="src\lua\lua_RenderStateStencilFunction.h" />
    <ClInclude Include="src\lua\lua_RenderStateStencilOperation.h" />
    <ClInclude Include="src\lua\lua_RenderTarget.h" />
    <ClInclude Include="src\lua\lua_Scene.h" />
    <ClInclude Include="src\lua\lua_ScreenDisplayer.h" />
    <ClInclude Include="src\lua\lua_ScriptController.h" />
    <ClInclude Include="src\lua\lua_ScriptTarget.h" />
    <ClInclude Include="src\lua\lua_Slider.h" />
    <ClInclude Include="src\lua\lua_SpriteBatch.h" />
    <ClInclude Include="src\lua\lua_Technique.h" />
    <ClInclude Include="src\lua\lua_Terrain.h" />
    <ClInclude Include="src\lua\lua_TerrainFlags.h" />
    <ClInclude Include="src\lua\lua_TerrainPatch.h" />
    <ClInclude Include="src\lua\lua_TextBox.h" />
    <ClInclude Include="src\lua\lua_TextBoxInputMode.h" />
    <ClInclude Include="src\lua\lua_Texture.h" />
    <ClInclude Include="src\lua\lua_TextureFilter.h" />
    <ClInclude Include="src\lua\lua_TextureFormat.h" />
    <ClInclude Include="src\lua\lua_TextureSampler.h" />
    <ClInclude Include="src\lua\lua_TextureWrap.h" />
    <ClInclude Include="src\lua\lua_Theme.h" />
    <ClInclude Include="src\lua\lua_ThemeSideRegions.h" />
    <ClInclude Include="src\lua\lua_ThemeStyle.h" />
    <ClInclude Include="src\lua\lua_ThemeThemeImage.h" />
    <ClInclude Include="src\lua\lua_ThemeUVs.h" />
    <ClInclude Include="src\lua\lua_Touch.h" />
    <ClInclude Include="src\lua\lua_TouchTouchEvent.h" />
    <ClInclude Include="src\lua\lua_Transform.h" />
    <ClInclude Include="src\lua\lua_TransformListener.h" />
    <ClInclude Include="src\lua\lua_Uniform.h" />
    <ClInclude Include="src\lua\lua_Vector2.h" />
    <ClInclude Include="src\lua\lua_Vector3.h" />
    <ClInclude Include="src\lua\lua_Vector4.h" />
    <ClInclude Include="src\lua\lua_VertexAttributeBinding.h" />
    <ClInclude Include="src\lua\lua_VertexFormat.h" />
    <ClInclude Include="src\lua\lua_VertexFormatElement.h" />
    <ClInclude Include="src\lua\lua_VertexFormatUsage.h" />
    <ClInclude Include="src\lua\lua_VerticalLayout.h" />
    <ClInclude Include="src\Material.h" />
    <ClInclude Include="src\MathUtil.h" />
    <ClInclude Include="src\MeshBatch.h" />
    <ClInclude Include="src\Mouse.h" />
    <ClInclude Include="src\Pass.h" />
    <ClInclude Include="src\MaterialParameter.h" />
    <ClInclude Include="src\Matrix.h" />
    <ClInclude Include="src\Mesh.h" />
    <ClInclude Include="src\MeshPart.h" />
    <ClInclude Include="src\MeshSkin.h" />
    <ClInclude Include="src\Model.h" />
    <ClInclude Include="src\Node.h" />
    <ClInclude Include="src\Bundle.h" />
    <ClInclude Include="src\ParticleEmitter.h" />
    <ClInclude Include="src\PhysicsCharacter.h" />
    <ClInclude Include="src\PhysicsCollisionObject.h" />
    <ClInclude Include="src\PhysicsCollisionShape.h" />
    <ClInclude Include="src\PhysicsConstraint.h" />
    <ClInclude Include="src\PhysicsController.h" />
    <ClInclude Include="src\PhysicsFixedConstraint.h" />
    <ClInclude Include="src\PhysicsGenericConstraint.h" />
    <ClInclude Include="src\PhysicsGhostObject.h" />
    <ClInclude Include="src\PhysicsHingeConstraint.h" />
    <ClInclude Include="src\PhysicsRigidBody.h" />
    <ClInclude Include="src\PhysicsSocketConstraint.h" />
    <ClInclude Include="src\PhysicsSpringConstraint.h" />
    <ClInclude Include="src\PhysicsVehicle.h" />
    <ClInclude Include="src\PhysicsVehicleWheel.h" />
    <ClInclude Include="src\Plane.h" />
    <ClInclude Include="src\Platform.h" />
    <ClInclude Include="src\Properties.h" />
    <ClInclude Include="src\Quaternion.h" />
    <ClInclude Include="src\RadioButton.h" />
    <ClInclude Include="src\Ray.h" />
    <ClInclude Include="src\Rectangle.h" />
    <ClInclude Include="src\Ref.h" />
    <ClInclude Include="src\RenderState.h" />
    <ClInclude Include="src\RenderTarget.h" />
    <ClInclude Include="src\Scene.h" />
    <ClInclude Include="src\SceneLoader.h" />
    <ClInclude Include="src\ScreenDisplayer.h" />
    <ClInclude Include="src\ScriptController.h" />
    <ClInclude Include="src\ScriptTarget.h" />
    <ClInclude Include="src\Slider.h" />
    <ClInclude Include="src\SpriteBatch.h" />
    <ClInclude Include="src\Stream.h" />
    <ClInclude Include="src\Technique.h" />
    <ClInclude Include="src\Terrain.h" />
    <ClInclude Include="src\TerrainPatch.h" />
    <ClInclude Include="src\TextBox.h" />
    <ClInclude Include="src\Texture.h" />
    <ClInclude Include="src\Theme.h" />
    <ClInclude Include="src\ThemeStyle.h" />
    <ClInclude Include="src\TimeListener.h" />
    <ClInclude Include="src\Touch.h" />
    <ClInclude Include="src\Transform.h" />
    <ClInclude Include="src\Vector2.h" />
    <ClInclude Include="src\Vector3.h" />
    <ClInclude Include="src\Vector4.h" />
    <ClInclude Include="src\VertexAttributeBinding.h" />
    <ClInclude Include="src\VertexFormat.h" />
    <ClInclude Include="src\VerticalLayout.h" />
  </ItemGroup>
  <ItemGroup>
    <None Include="res\materials\terrain.material" />
    <None Include="res\shaders\colored.frag" />
    <None Include="res\shaders\colored.vert" />
    <None Include="res\shaders\font.frag" />
    <None Include="res\shaders\font.vert" />
    <None Include="res\shaders\form.frag" />
    <None Include="res\shaders\form.vert" />
    <None Include="res\shaders\lighting.frag" />
    <None Include="res\shaders\lighting.vert" />
    <None Include="res\shaders\skinning-none.vert" />
    <None Include="res\shaders\skinning.vert" />
    <None Include="res\shaders\sprite.frag" />
    <None Include="res\shaders\sprite.vert" />
    <None Include="res\shaders\terrain.frag" />
    <None Include="res\shaders\terrain.vert" />
    <None Include="res\shaders\textured.frag" />
    <None Include="res\shaders\textured.vert" />
<<<<<<< HEAD
    <None Include="res\ui\default.theme" />
=======
>>>>>>> 57cf54b6
    <None Include="src\BoundingBox.inl" />
    <None Include="src\BoundingSphere.inl" />
    <None Include="src\Game.inl" />
    <None Include="src\Image.inl" />
    <None Include="src\MathUtil.inl" />
    <None Include="src\MathUtilNeon.inl" />
<<<<<<< HEAD
    <None Include="src\Joystick.inl" />
=======
>>>>>>> 57cf54b6
    <None Include="src\Matrix.inl" />
    <None Include="src\MeshBatch.inl" />
    <None Include="src\Plane.inl" />
    <None Include="src\Quaternion.inl" />
    <None Include="src\Ray.inl" />
    <None Include="src\ScriptController.inl" />
    <None Include="src\Vector2.inl" />
    <None Include="src\Vector3.inl" />
    <None Include="src\Vector4.inl" />
  </ItemGroup>
  <ItemGroup>
    <None Include="src\PhysicsConstraint.inl" />
    <None Include="src\PhysicsFixedConstraint.inl" />
    <None Include="src\PhysicsGenericConstraint.inl" />
    <None Include="src\PhysicsRigidBody.inl" />
    <None Include="src\PhysicsSpringConstraint.inl" />
  </ItemGroup>
<<<<<<< HEAD
  <ItemGroup>
    <Image Include="res\ui\default-theme.png" />
  </ItemGroup>
=======
>>>>>>> 57cf54b6
  <PropertyGroup Label="Globals">
    <ProjectGuid>{1032BA4B-57EB-4348-9E03-29DD63E80E4A}</ProjectGuid>
    <Keyword>Win32Proj</Keyword>
    <RootNamespace>gameplay</RootNamespace>
  </PropertyGroup>
  <Import Project="$(VCTargetsPath)\Microsoft.Cpp.Default.props" />
  <PropertyGroup Condition="'$(Configuration)|$(Platform)'=='Debug|Win32'" Label="Configuration">
    <ConfigurationType>StaticLibrary</ConfigurationType>
    <UseDebugLibraries>true</UseDebugLibraries>
    <CharacterSet>Unicode</CharacterSet>
    <PlatformToolset>v120</PlatformToolset>
  </PropertyGroup>
  <PropertyGroup Condition="'$(Configuration)|$(Platform)'=='Debug|x64'" Label="Configuration">
    <ConfigurationType>StaticLibrary</ConfigurationType>
    <UseDebugLibraries>true</UseDebugLibraries>
    <CharacterSet>Unicode</CharacterSet>
    <PlatformToolset>v120</PlatformToolset>
  </PropertyGroup>
  <PropertyGroup Condition="'$(Configuration)|$(Platform)'=='DebugMem|Win32'" Label="Configuration">
    <ConfigurationType>StaticLibrary</ConfigurationType>
    <UseDebugLibraries>true</UseDebugLibraries>
    <CharacterSet>Unicode</CharacterSet>
    <PlatformToolset>v120</PlatformToolset>
  </PropertyGroup>
  <PropertyGroup Condition="'$(Configuration)|$(Platform)'=='DebugMem|x64'" Label="Configuration">
    <ConfigurationType>StaticLibrary</ConfigurationType>
    <UseDebugLibraries>true</UseDebugLibraries>
    <CharacterSet>Unicode</CharacterSet>
    <PlatformToolset>v120</PlatformToolset>
  </PropertyGroup>
  <PropertyGroup Condition="'$(Configuration)|$(Platform)'=='Release|Win32'" Label="Configuration">
    <ConfigurationType>StaticLibrary</ConfigurationType>
    <UseDebugLibraries>false</UseDebugLibraries>
    <WholeProgramOptimization>true</WholeProgramOptimization>
    <CharacterSet>Unicode</CharacterSet>
    <PlatformToolset>v120</PlatformToolset>
  </PropertyGroup>
  <PropertyGroup Condition="'$(Configuration)|$(Platform)'=='Release|x64'" Label="Configuration">
    <ConfigurationType>StaticLibrary</ConfigurationType>
    <UseDebugLibraries>false</UseDebugLibraries>
    <WholeProgramOptimization>true</WholeProgramOptimization>
    <CharacterSet>Unicode</CharacterSet>
    <PlatformToolset>v120</PlatformToolset>
  </PropertyGroup>
  <Import Project="$(VCTargetsPath)\Microsoft.Cpp.props" />
  <ImportGroup Label="ExtensionSettings">
  </ImportGroup>
  <ImportGroup Label="PropertySheets" Condition="'$(Configuration)|$(Platform)'=='Debug|Win32'">
    <Import Project="$(UserRootDir)\Microsoft.Cpp.$(Platform).user.props" Condition="exists('$(UserRootDir)\Microsoft.Cpp.$(Platform).user.props')" Label="LocalAppDataPlatform" />
  </ImportGroup>
  <ImportGroup Condition="'$(Configuration)|$(Platform)'=='Debug|x64'" Label="PropertySheets">
    <Import Project="$(UserRootDir)\Microsoft.Cpp.$(Platform).user.props" Condition="exists('$(UserRootDir)\Microsoft.Cpp.$(Platform).user.props')" Label="LocalAppDataPlatform" />
  </ImportGroup>
  <ImportGroup Condition="'$(Configuration)|$(Platform)'=='DebugMem|Win32'" Label="PropertySheets">
    <Import Project="$(UserRootDir)\Microsoft.Cpp.$(Platform).user.props" Condition="exists('$(UserRootDir)\Microsoft.Cpp.$(Platform).user.props')" Label="LocalAppDataPlatform" />
  </ImportGroup>
  <ImportGroup Condition="'$(Configuration)|$(Platform)'=='DebugMem|x64'" Label="PropertySheets">
    <Import Project="$(UserRootDir)\Microsoft.Cpp.$(Platform).user.props" Condition="exists('$(UserRootDir)\Microsoft.Cpp.$(Platform).user.props')" Label="LocalAppDataPlatform" />
  </ImportGroup>
  <ImportGroup Label="PropertySheets" Condition="'$(Configuration)|$(Platform)'=='Release|Win32'">
    <Import Project="$(UserRootDir)\Microsoft.Cpp.$(Platform).user.props" Condition="exists('$(UserRootDir)\Microsoft.Cpp.$(Platform).user.props')" Label="LocalAppDataPlatform" />
  </ImportGroup>
  <ImportGroup Condition="'$(Configuration)|$(Platform)'=='Release|x64'" Label="PropertySheets">
    <Import Project="$(UserRootDir)\Microsoft.Cpp.$(Platform).user.props" Condition="exists('$(UserRootDir)\Microsoft.Cpp.$(Platform).user.props')" Label="LocalAppDataPlatform" />
  </ImportGroup>
  <PropertyGroup Label="UserMacros" />
  <PropertyGroup Condition="'$(Configuration)|$(Platform)'=='Debug|Win32'">
    <OutDir>windows\x86\$(Configuration)\</OutDir>
  </PropertyGroup>
  <PropertyGroup Condition="'$(Configuration)|$(Platform)'=='Debug|x64'">
    <OutDir>windows\x64\$(Configuration)\</OutDir>
  </PropertyGroup>
  <PropertyGroup Condition="'$(Configuration)|$(Platform)'=='DebugMem|Win32'">
    <OutDir>windows\x86\$(Configuration)\</OutDir>
  </PropertyGroup>
  <PropertyGroup Condition="'$(Configuration)|$(Platform)'=='DebugMem|x64'">
    <OutDir>windows\x64\$(Configuration)\</OutDir>
  </PropertyGroup>
  <PropertyGroup Condition="'$(Configuration)|$(Platform)'=='Debug|Win32'">
    <IntDir>windows\x86\$(Configuration)\</IntDir>
  </PropertyGroup>
  <PropertyGroup Condition="'$(Configuration)|$(Platform)'=='Debug|x64'">
    <IntDir>windows\x64\$(Configuration)\</IntDir>
  </PropertyGroup>
  <PropertyGroup Condition="'$(Configuration)|$(Platform)'=='DebugMem|Win32'">
    <IntDir>windows\x86\$(Configuration)\</IntDir>
  </PropertyGroup>
  <PropertyGroup Condition="'$(Configuration)|$(Platform)'=='DebugMem|x64'">
    <IntDir>windows\x64\$(Configuration)\</IntDir>
  </PropertyGroup>
  <PropertyGroup Condition="'$(Configuration)|$(Platform)'=='Release|Win32'">
    <OutDir>windows\x86\$(Configuration)\</OutDir>
  </PropertyGroup>
  <PropertyGroup Condition="'$(Configuration)|$(Platform)'=='Release|x64'">
    <OutDir>windows\x64\$(Configuration)\</OutDir>
  </PropertyGroup>
  <PropertyGroup Condition="'$(Configuration)|$(Platform)'=='Release|Win32'">
    <IntDir>windows\x86\$(Configuration)\</IntDir>
  </PropertyGroup>
  <PropertyGroup Condition="'$(Configuration)|$(Platform)'=='Release|x64'">
    <IntDir>windows\x64\$(Configuration)\</IntDir>
  </PropertyGroup>
  <ItemDefinitionGroup Condition="'$(Configuration)|$(Platform)'=='Debug|Win32'">
    <ClCompile>
      <PrecompiledHeader>
      </PrecompiledHeader>
      <WarningLevel>Level3</WarningLevel>
      <Optimization>Disabled</Optimization>
      <PreprocessorDefinitions>_ITERATOR_DEBUG_LEVEL=0;WIN32;_DEBUG;_LIB;%(PreprocessorDefinitions)</PreprocessorDefinitions>
      <AdditionalIncludeDirectories>$(ProjectDir)src;..\external-deps\lua\include;..\external-deps\bullet\include;..\external-deps\openal\include\AL;..\external-deps\alut\include\AL;..\external-deps\oggvorbis\include;..\external-deps\glew\include;..\external-deps\png\include;..\external-deps\zlib\include;%(AdditionalIncludeDirectories)</AdditionalIncludeDirectories>
      <RuntimeTypeInfo>
      </RuntimeTypeInfo>
      <RuntimeLibrary>MultiThreadedDebugDLL</RuntimeLibrary>
      <DisableSpecificWarnings>
      </DisableSpecificWarnings>
    </ClCompile>
    <Link>
      <SubSystem>Windows</SubSystem>
      <GenerateDebugInformation>true</GenerateDebugInformation>
    </Link>
    <Lib>
      <TargetMachine>MachineX86</TargetMachine>
    </Lib>
  </ItemDefinitionGroup>
  <ItemDefinitionGroup Condition="'$(Configuration)|$(Platform)'=='Debug|x64'">
    <ClCompile>
      <PrecompiledHeader>
      </PrecompiledHeader>
      <WarningLevel>Level3</WarningLevel>
      <Optimization>Disabled</Optimization>
      <PreprocessorDefinitions>_ITERATOR_DEBUG_LEVEL=0;WIN32;_DEBUG;_LIB;%(PreprocessorDefinitions)</PreprocessorDefinitions>
      <AdditionalIncludeDirectories>$(ProjectDir)src;..\external-deps\lua\include;..\external-deps\bullet\include;..\external-deps\openal\include\AL;..\external-deps\alut\include\AL;..\external-deps\oggvorbis\include;..\external-deps\glew\include;..\external-deps\png\include;..\external-deps\zlib\include;%(AdditionalIncludeDirectories)</AdditionalIncludeDirectories>
      <RuntimeTypeInfo>
      </RuntimeTypeInfo>
      <RuntimeLibrary>MultiThreadedDLL</RuntimeLibrary>
    </ClCompile>
    <Link>
      <SubSystem>Windows</SubSystem>
      <GenerateDebugInformation>true</GenerateDebugInformation>
    </Link>
    <Lib>
      <TargetMachine>MachineX64</TargetMachine>
    </Lib>
  </ItemDefinitionGroup>
  <ItemDefinitionGroup Condition="'$(Configuration)|$(Platform)'=='DebugMem|Win32'">
    <ClCompile>
      <PrecompiledHeader>
      </PrecompiledHeader>
      <WarningLevel>Level3</WarningLevel>
      <Optimization>Disabled</Optimization>
      <PreprocessorDefinitions>_ITERATOR_DEBUG_LEVEL=0;WIN32;_DEBUG;_LIB;GP_USE_MEM_LEAK_DETECTION;%(PreprocessorDefinitions)</PreprocessorDefinitions>
      <AdditionalIncludeDirectories>$(ProjectDir)src;..\external-deps\lua\include;..\external-deps\bullet\include;..\external-deps\openal\include\AL;..\external-deps\alut\include\AL;..\external-deps\oggvorbis\include;..\external-deps\glew\include;..\external-deps\png\include;..\external-deps\zlib\include;%(AdditionalIncludeDirectories)</AdditionalIncludeDirectories>
      <RuntimeTypeInfo>true</RuntimeTypeInfo>
      <RuntimeLibrary>MultiThreadedDebugDLL</RuntimeLibrary>
      <DisableSpecificWarnings>
      </DisableSpecificWarnings>
    </ClCompile>
    <Link>
      <SubSystem>Windows</SubSystem>
      <GenerateDebugInformation>true</GenerateDebugInformation>
    </Link>
    <Lib>
      <Verbose>
      </Verbose>
      <AdditionalDependencies>
      </AdditionalDependencies>
      <AdditionalLibraryDirectories>
      </AdditionalLibraryDirectories>
    </Lib>
  </ItemDefinitionGroup>
  <ItemDefinitionGroup Condition="'$(Configuration)|$(Platform)'=='DebugMem|x64'">
    <ClCompile>
      <PrecompiledHeader>
      </PrecompiledHeader>
      <WarningLevel>Level3</WarningLevel>
      <Optimization>Disabled</Optimization>
      <PreprocessorDefinitions>_ITERATOR_DEBUG_LEVEL=0;WIN32;_DEBUG;_LIB;GP_USE_MEM_LEAK_DETECTION;%(PreprocessorDefinitions)</PreprocessorDefinitions>
      <AdditionalIncludeDirectories>$(ProjectDir)src;..\external-deps\lua\include;..\external-deps\bullet\include;..\external-deps\openal\include\AL;..\external-deps\alut\include\AL;..\external-deps\oggvorbis\include;..\external-deps\glew\include;..\external-deps\png\include;..\external-deps\zlib\include;%(AdditionalIncludeDirectories)</AdditionalIncludeDirectories>
      <RuntimeTypeInfo>true</RuntimeTypeInfo>
      <RuntimeLibrary>MultiThreadedDLL</RuntimeLibrary>
    </ClCompile>
    <Link>
      <SubSystem>Windows</SubSystem>
      <GenerateDebugInformation>true</GenerateDebugInformation>
    </Link>
    <Lib>
      <Verbose>
      </Verbose>
    </Lib>
  </ItemDefinitionGroup>
  <ItemDefinitionGroup Condition="'$(Configuration)|$(Platform)'=='Release|Win32'">
    <ClCompile>
      <WarningLevel>Level3</WarningLevel>
      <PrecompiledHeader>
      </PrecompiledHeader>
      <Optimization>MaxSpeed</Optimization>
      <FunctionLevelLinking>true</FunctionLevelLinking>
      <IntrinsicFunctions>true</IntrinsicFunctions>
      <PreprocessorDefinitions>WIN32;NDEBUG;_LIB;%(PreprocessorDefinitions)</PreprocessorDefinitions>
      <AdditionalIncludeDirectories>$(ProjectDir)src;..\external-deps\lua\include;..\external-deps\bullet\include;..\external-deps\openal\include\AL;..\external-deps\alut\include\AL;..\external-deps\oggvorbis\include;..\external-deps\glew\include;..\external-deps\png\include;..\external-deps\zlib\include;%(AdditionalIncludeDirectories)</AdditionalIncludeDirectories>
      <DebugInformationFormat>
      </DebugInformationFormat>
      <DisableSpecificWarnings>
      </DisableSpecificWarnings>
    </ClCompile>
    <Link>
      <SubSystem>Windows</SubSystem>
      <GenerateDebugInformation>true</GenerateDebugInformation>
      <EnableCOMDATFolding>true</EnableCOMDATFolding>
      <OptimizeReferences>true</OptimizeReferences>
    </Link>
  </ItemDefinitionGroup>
  <ItemDefinitionGroup Condition="'$(Configuration)|$(Platform)'=='Release|x64'">
    <ClCompile>
      <WarningLevel>Level3</WarningLevel>
      <PrecompiledHeader>
      </PrecompiledHeader>
      <Optimization>MaxSpeed</Optimization>
      <FunctionLevelLinking>true</FunctionLevelLinking>
      <IntrinsicFunctions>true</IntrinsicFunctions>
      <PreprocessorDefinitions>WIN32;NDEBUG;_LIB;%(PreprocessorDefinitions)</PreprocessorDefinitions>
      <AdditionalIncludeDirectories>$(ProjectDir)src;..\external-deps\lua\include;..\external-deps\bullet\include;..\external-deps\openal\include\AL;..\external-deps\alut\include\AL;..\external-deps\oggvorbis\include;..\external-deps\glew\include;..\external-deps\png\include;..\external-deps\zlib\include;%(AdditionalIncludeDirectories)</AdditionalIncludeDirectories>
      <DebugInformationFormat>
      </DebugInformationFormat>
    </ClCompile>
    <Link>
      <SubSystem>Windows</SubSystem>
      <GenerateDebugInformation>true</GenerateDebugInformation>
      <EnableCOMDATFolding>true</EnableCOMDATFolding>
      <OptimizeReferences>true</OptimizeReferences>
    </Link>
  </ItemDefinitionGroup>
  <Import Project="$(VCTargetsPath)\Microsoft.Cpp.targets" />
  <ImportGroup Label="ExtensionTargets">
  </ImportGroup>
</Project><|MERGE_RESOLUTION|>--- conflicted
+++ resolved
@@ -70,11 +70,7 @@
     <ClCompile Include="src\Image.cpp" />
     <ClCompile Include="src\ImageControl.cpp" />
     <ClCompile Include="src\Joint.cpp" />
-<<<<<<< HEAD
-    <ClCompile Include="src\Joystick.cpp" />
-=======
     <ClCompile Include="src\JoystickControl.cpp" />
->>>>>>> 57cf54b6
     <ClCompile Include="src\Label.cpp" />
     <ClCompile Include="src\Layout.cpp" />
     <ClCompile Include="src\Light.cpp" />
@@ -146,11 +142,7 @@
     <ClCompile Include="src\lua\lua_ImageControl.cpp" />
     <ClCompile Include="src\lua\lua_ImageFormat.cpp" />
     <ClCompile Include="src\lua\lua_Joint.cpp" />
-<<<<<<< HEAD
-    <ClCompile Include="src\lua\lua_Joystick.cpp" />
-=======
     <ClCompile Include="src\lua\lua_JoystickControl.cpp" />
->>>>>>> 57cf54b6
     <ClCompile Include="src\lua\lua_Keyboard.cpp" />
     <ClCompile Include="src\lua\lua_KeyboardKey.cpp" />
     <ClCompile Include="src\lua\lua_KeyboardKeyEvent.cpp" />
@@ -365,11 +357,7 @@
     <ClInclude Include="src\Image.h" />
     <ClInclude Include="src\ImageControl.h" />
     <ClInclude Include="src\Joint.h" />
-<<<<<<< HEAD
-    <ClInclude Include="src\Joystick.h" />
-=======
     <ClInclude Include="src\JoystickControl.h" />
->>>>>>> 57cf54b6
     <ClInclude Include="src\Keyboard.h" />
     <ClInclude Include="src\Label.h" />
     <ClInclude Include="src\Layout.h" />
@@ -442,11 +430,7 @@
     <ClInclude Include="src\lua\lua_ImageControl.h" />
     <ClInclude Include="src\lua\lua_ImageFormat.h" />
     <ClInclude Include="src\lua\lua_Joint.h" />
-<<<<<<< HEAD
-    <ClInclude Include="src\lua\lua_Joystick.h" />
-=======
     <ClInclude Include="src\lua\lua_JoystickControl.h" />
->>>>>>> 57cf54b6
     <ClInclude Include="src\lua\lua_Keyboard.h" />
     <ClInclude Include="src\lua\lua_KeyboardKey.h" />
     <ClInclude Include="src\lua\lua_KeyboardKeyEvent.h" />
@@ -636,20 +620,13 @@
     <None Include="res\shaders\terrain.vert" />
     <None Include="res\shaders\textured.frag" />
     <None Include="res\shaders\textured.vert" />
-<<<<<<< HEAD
     <None Include="res\ui\default.theme" />
-=======
->>>>>>> 57cf54b6
     <None Include="src\BoundingBox.inl" />
     <None Include="src\BoundingSphere.inl" />
     <None Include="src\Game.inl" />
     <None Include="src\Image.inl" />
     <None Include="src\MathUtil.inl" />
     <None Include="src\MathUtilNeon.inl" />
-<<<<<<< HEAD
-    <None Include="src\Joystick.inl" />
-=======
->>>>>>> 57cf54b6
     <None Include="src\Matrix.inl" />
     <None Include="src\MeshBatch.inl" />
     <None Include="src\Plane.inl" />
@@ -667,12 +644,9 @@
     <None Include="src\PhysicsRigidBody.inl" />
     <None Include="src\PhysicsSpringConstraint.inl" />
   </ItemGroup>
-<<<<<<< HEAD
   <ItemGroup>
     <Image Include="res\ui\default-theme.png" />
   </ItemGroup>
-=======
->>>>>>> 57cf54b6
   <PropertyGroup Label="Globals">
     <ProjectGuid>{1032BA4B-57EB-4348-9E03-29DD63E80E4A}</ProjectGuid>
     <Keyword>Win32Proj</Keyword>

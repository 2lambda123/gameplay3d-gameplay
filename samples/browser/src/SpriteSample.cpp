#include "SpriteSample.h"
#include "SamplesGame.h"

#if defined(ADD_SAMPLE)
    ADD_SAMPLE("Graphics", "Sprite", SpriteSample, 6);
#endif

SpriteSample::SpriteSample()
    : _font(NULL), _scene(NULL), _cameraNode(NULL),
      _playerSprite(NULL), _playerNode(NULL), _playerAnimation(NULL), _playerMovement(0)
{
}

void SpriteSample::initialize()
{
    // Create the font for drawing the framerate.
    _font = Font::create("res/ui/arial.gpb");

    // Load sprite scene
    _scene = Scene::load("res/common/sprites/sprite.scene");
    _cameraNode = _scene->findNode("camera");

    // Setup the player
    _playerNode = _scene->findNode("player");
    _playerSprite = dynamic_cast<Sprite*>(_playerNode->getDrawable());

    // Idle [0] - Set at load time
    // Walk [1 - 11]
    _playerSprite->setFrameSource(1, Rectangle( 0, 0, 72, 92));
    _playerSprite->setFrameSource(2, Rectangle(73, 0, 72, 97));
    _playerSprite->setFrameSource(3, Rectangle(146, 0, 72, 97));
    _playerSprite->setFrameSource(4, Rectangle(0, 98, 72, 97));
    _playerSprite->setFrameSource(5, Rectangle(73, 98, 72, 97));
    _playerSprite->setFrameSource(6, Rectangle(146, 98, 72, 97));
    _playerSprite->setFrameSource(7, Rectangle(219, 0, 72, 97));
    _playerSprite->setFrameSource(8, Rectangle(292, 0, 72, 97));
    _playerSprite->setFrameSource(9, Rectangle(219, 98, 72, 97));
    _playerSprite->setFrameSource(10, Rectangle(365, 0, 72, 97));
    _playerSprite->setFrameSource(11, Rectangle(292, 98, 72, 97));
    // Jump[12]
    _playerSprite->setFrameSource(12, Rectangle(438, 93, 67, 94));

    // The player animation clips
    unsigned int keyTimes[4] = {0, 1, 11, 12};
    float keyValues[4] =  { 0, 1, 11, 12 };
    _playerAnimation = _playerSprite->createAnimation("player-animations", Sprite::ANIMATE_KEYFRAME, 4, keyTimes, keyValues, Curve::LINEAR);
    _playerAnimation->createClip("idle", 0, 0);
    _playerAnimation->createClip("walk", 1, 11)->setRepeatCount(AnimationClip::REPEAT_INDEFINITE);
    // Set the speed to 24 FPS
    _playerAnimation->getClip("walk")->setSpeed(24.0f/1000.0f);
    _playerAnimation->play("idle");

    // Setup player text
<<<<<<< HEAD
    Node* playerTextNode = _playerNode->findNode("text");
=======
    Node* playerTextNode = _scene->findNode("text");
    playerTextNode->addRef();
    _scene->removeNode(playerTextNode); //XXX This is because SceneLoader doesn't support loading child nodes for other nodes
    _playerNode->addChild(playerTextNode);

>>>>>>> bbad48dc
    playerTextNode->translateY(_playerSprite->getHeight());
    Text* playerText = dynamic_cast<Text*>(playerTextNode->getDrawable());
    playerText->setJustify(Font::ALIGN_TOP_HCENTER);
    playerText->setWidth(_playerSprite->getWidth());
<<<<<<< HEAD
=======
    SAFE_RELEASE(playerTextNode);
>>>>>>> bbad48dc

    // Custom Effect in sprite
    Effect* waterEffect = Effect::createFromFile("res/shaders/sprite.vert", "res/common/sprites/water2d.frag");
    Sprite* waterSprite = Sprite::create("res/common/sprites/water2d.png", getWidth() * 5, getHeight() / 3, waterEffect);
    SAFE_RELEASE(waterEffect);
    waterSprite->setAnchor(Vector2::zero());
    waterSprite->setOpacity(0.5f);
    _scene->findNode("water")->setDrawable(waterSprite);
    Material* waterMaterial = waterSprite->getMaterial();
    SAFE_RELEASE(waterSprite);
    Texture::Sampler* noiseSampler = Texture::Sampler::create("res/common/sprites/water2d-noise.png");
    waterMaterial->getParameter("u_texture_noise")->setValue(noiseSampler);
    SAFE_RELEASE(noiseSampler);
    waterMaterial->getParameter("u_time")->bindValue(this, &SpriteSample::getTime);
}

void SpriteSample::finalize()
{
    SAFE_RELEASE(_scene);
    SAFE_RELEASE(_font);
}

void SpriteSample::update(float elapsedTime)
{
    if ((_playerMovement & WALK_FORWARD) == WALK_FORWARD)
    {
        float moveX = 0.25 * elapsedTime;
        _cameraNode->translateX(moveX);
        _playerSprite->setFlip(Sprite::FLIP_NONE);
        _playerNode->translateX(moveX);
        if (!_playerAnimation->getClip("walk")->isPlaying())
        {
            _playerAnimation->stop("idle");
            _playerAnimation->play("walk");
        }
    }
    else if ((_playerMovement &  WALK_BACKWARD) == WALK_BACKWARD)
    {
        float moveX = -0.25 * elapsedTime;
        _cameraNode->translateX(moveX);
        _playerSprite->setFlip(Sprite::FLIP_HORIZONTAL);
        _playerNode->translateX(moveX);
        if (!_playerAnimation->getClip("walk")->isPlaying())
        {
            _playerAnimation->stop("idle");
            _playerAnimation->play("walk");
        }
    }
    else
    {
        // IDLE
        if (!_playerAnimation->getClip("idle")->isPlaying())
        {
            _playerAnimation->stop("walk");
            _playerAnimation->play("idle");
        }
    }
}

void SpriteSample::render(float elapsedTime)
{
    // Clear the color and depth buffers
    clear(CLEAR_COLOR_DEPTH, Vector4::zero(), 1.0f, 0);
    
    // Visit all the nodes in the scene, drawing the sprites
    _scene->visit(this, &SpriteSample::drawScene);
    
    drawFrameRate(_font, Vector4(0, 0.5f, 1, 1), 5, 1, getFrameRate());
}

void SpriteSample::keyEvent(Keyboard::KeyEvent evt, int key)
{
    if (evt == Keyboard::KEY_PRESS)
    {
        switch (key)
        {
            case Keyboard::KEY_A:
                _playerMovement |= WALK_BACKWARD;
                break;
            case Keyboard::KEY_D:
                _playerMovement |= WALK_FORWARD;
                break;
            case Keyboard::KEY_C:
                Node* clone = _playerNode->clone();
                _scene->addNode(clone);
                clone->translateZ(-1);
                break;
        }
    }
    else if (evt == Keyboard::KEY_RELEASE)
    {
        switch (key)
        {
            case Keyboard::KEY_A:
                _playerMovement &= ~WALK_BACKWARD;
                break;
            case Keyboard::KEY_D:
                _playerMovement &= ~WALK_FORWARD;
                break;
        }
    }
}

void SpriteSample::touchEvent(Touch::TouchEvent evt, int x, int y, unsigned int contactIndex)
{
    switch (evt)
    {
        case Touch::TOUCH_PRESS:
            if (x < 75 && y < 50)
            {
                // Toggle Vsync if the user touches the top left corner
                setVsync(!isVsync());
                return;
            }
            break;
        case Touch::TOUCH_RELEASE:
            break;
        case Touch::TOUCH_MOVE:
            break;
    };
}

bool SpriteSample::drawScene(Node* node)
{
    Drawable* drawable = node->getDrawable();
    if (drawable)
        drawable->draw();
    
    return true;
}

float SpriteSample::getTime() const
{
    float angle = Game::getGameTime() * 0.001 * MATH_PIX2;
    if (angle > MATH_PIX2)
        angle -= MATH_PIX2;
    return angle;
}<|MERGE_RESOLUTION|>--- conflicted
+++ resolved
@@ -51,23 +51,18 @@
     _playerAnimation->play("idle");
 
     // Setup player text
-<<<<<<< HEAD
-    Node* playerTextNode = _playerNode->findNode("text");
-=======
     Node* playerTextNode = _scene->findNode("text");
     playerTextNode->addRef();
-    _scene->removeNode(playerTextNode); //XXX This is because SceneLoader doesn't support loading child nodes for other nodes
+    _scene->removeNode(playerTextNode);
+    //XXX This is because SceneLoader doesn't support loading child nodes for other nodes
     _playerNode->addChild(playerTextNode);
 
->>>>>>> bbad48dc
     playerTextNode->translateY(_playerSprite->getHeight());
     Text* playerText = dynamic_cast<Text*>(playerTextNode->getDrawable());
     playerText->setJustify(Font::ALIGN_TOP_HCENTER);
     playerText->setWidth(_playerSprite->getWidth());
-<<<<<<< HEAD
-=======
     SAFE_RELEASE(playerTextNode);
->>>>>>> bbad48dc
+
 
     // Custom Effect in sprite
     Effect* waterEffect = Effect::createFromFile("res/shaders/sprite.vert", "res/common/sprites/water2d.frag");
